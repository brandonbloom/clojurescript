--- conflicted
+++ resolved
@@ -39,11 +39,8 @@
 (def ^:dynamic *cljs-ns* 'cljs.user)
 (def ^:dynamic *cljs-file* nil)
 (def ^:dynamic *cljs-warn-on-undeclared* false)
-<<<<<<< HEAD
+(def ^:dynamic *cljs-warn-on-redef* true)
 (def ^:dynamic *position* nil)
-=======
-(def ^:dynamic *cljs-warn-on-redef* true)
->>>>>>> 47a8d204
 
 (defmacro ^:private debug-prn
   [& args]
@@ -267,15 +264,9 @@
 
 (defmethod emit-constant clojure.lang.IPersistentVector [x]
   (emit-meta-constant x
-<<<<<<< HEAD
-    (concat ["(new cljs.core.Vector(null, ["]
+    (concat ["cljs.core.vec(["]
             (comma-sep (map #(fn [] (emit-constant %)) x))
             ["]))"])))
-=======
-    (str "cljs.core.vec(["
-         (comma-sep (map #(with-out-str (emit-constant %)) x))
-         "])")))
->>>>>>> 47a8d204
 
 (defmethod emit-constant clojure.lang.IPersistentMap [x]
   (emit-meta-constant x
@@ -330,13 +321,8 @@
 (defmethod emit :vector
   [{:keys [children env]}]
   (emit-wrap env
-<<<<<<< HEAD
-    (emitx "cljs.core.Vector.fromArray(["
+    (emitx "cljs.core.PersistentVector.fromArray(["
            (comma-sep children) "])")))
-=======
-    (print (str "cljs.core.PersistentVector.fromArray(["
-                (comma-sep (map emits children)) "])"))))
->>>>>>> 47a8d204
 
 (defmethod emit :set
   [{:keys [children env]}]
@@ -382,25 +368,15 @@
 
 (defmethod emit :def
   [{:keys [name init env doc export]}]
-<<<<<<< HEAD
-  (when init
-    (emit-comment doc (:jsdoc init))
-    (emitx name)
-    (emitx " = " init)
-    (when-not (= :expr (:context env)) (emitln ";"))
-    (when export
-      (emitln "goog.exportSymbol('" export "', " name ");"))))
-=======
   (if init
     (do
-     (emit-comment doc (:jsdoc init))
-     (print name)
-     (print (str " = " (emits init)))
-     (when-not (= :expr (:context env)) (print ";\n"))
-     (when export
-       (println (str "goog.exportSymbol('" export "', " name ");"))))
+      (emit-comment doc (:jsdoc init))
+      (emitx name)
+      (emitx " = " init)
+      (when-not (= :expr (:context env)) (emitln ";"))
+      (when export
+        (emitln "goog.exportSymbol('" export "', " name ");")))
     (println "void 0;")))
->>>>>>> 47a8d204
 
 (defn emit-apply-to
   [{:keys [name params env]}]
