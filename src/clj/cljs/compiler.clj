;   Copyright (c) Rich Hickey. All rights reserved.
;   The use and distribution terms for this software are covered by the
;   Eclipse Public License 1.0 (http://opensource.org/licenses/eclipse-1.0.php)
;   which can be found in the file epl-v10.html at the root of this distribution.
;   By using this software in any fashion, you are agreeing to be bound by
;   the terms of this license.
;   You must not remove this notice, or any other, from this software.

(set! *warn-on-reflection* true)

(ns cljs.compiler
  (:refer-clojure :exclude [munge macroexpand-1])
  (:require [clojure.java.io :as io]
            [clojure.string :as string]
            [cljs.tagged-literals :as tags]
            [cljs.analyzer :as ana])
  (:import java.lang.StringBuilder))

(declare munge)

(def js-reserved
  #{"abstract" "boolean" "break" "byte" "case"
    "catch" "char" "class" "const" "continue"
    "debugger" "default" "delete" "do" "double"
    "else" "enum" "export" "extends" "final"
    "finally" "float" "for" "function" "goto" "if"
    "implements" "import" "in" "instanceof" "int"
    "interface" "let" "long" "native" "new"
    "package" "private" "protected" "public"
    "return" "short" "static" "super" "switch"
    "synchronized" "this" "throw" "throws"
    "transient" "try" "typeof" "var" "void"
    "volatile" "while" "with" "yield" "methods"})

(def ^:dynamic *cljs-mappings* (atom {}))
(def ^:dynamic *cljs-gen-col* (atom 0))
(def ^:dynamic *cljs-gen-line* (atom 0))

(defn reset-mappings! []
  (reset! *cljs-mappings* {})
  (reset! *cljs-gen-col* 0)
  (reset! *cljs-gen-line* 0))

(def ^:dynamic *emitted-provides* nil)
(def cljs-reserved-file-names #{"deps.cljs"})

<<<<<<< HEAD
(defmacro ^:private debug-prn
  [& args]
  `(.println System/err (str ~@args)))
=======
(defonce ns-first-segments (atom '#{"cljs" "clojure"}))
>>>>>>> 82c5ca73

(defn munge
  ([s] (munge s js-reserved))
  ([s reserved]
    (if (map? s)
      ; Unshadowing
      (let [{:keys [name field] :as info} s
            depth (loop [d 0, {:keys [shadow]} info]
                    (cond
                      shadow (recur (inc d) shadow)
                      (@ns-first-segments (str name)) (inc d)
                      :else d))
            name (if field
                   (str "self__." name)
                   name)]
        (if (zero? depth)
          (munge name reserved)
          (symbol (str (munge name reserved) "__$" depth))))
      ; String munging
      (let [ss (string/replace (str s) #"\/(.)" ".$1") ; Division is special
            ss (apply str (map #(if (reserved %) (str % "$") %)
                               (string/split ss #"(?<=\.)|(?=\.)")))
            ms (clojure.lang.Compiler/munge ss)]
        (if (symbol? s)
          (symbol ms)
          ms)))))

(defn- comma-sep [xs]
  (interpose "," xs))

(defn- escape-char [^Character c]
  (let [cp (.hashCode c)]
    (case cp
      ; Handle printable escapes before ASCII
      34 "\\\""
      92 "\\\\"
      ; Handle non-printable escapes
      8 "\\b"
      12 "\\f"
      10 "\\n"
      13 "\\r"
      9 "\\t"
      (if (< 31 cp 127)
        c ; Print simple ASCII characters
        (format "\\u%04X" cp))))) ; Any other character is Unicode

(defn- escape-string [^CharSequence s]
  (let [sb (StringBuilder. (count s))]
    (doseq [c s]
      (.append sb (escape-char c)))
    (.toString sb)))

(defn- wrap-in-double-quotes [x]
  (str \" x \"))

(defmulti emit :op)

(defn emits [& xs]
  (doseq [x xs]
    (cond
     (nil? x) nil
     (map? x) (emit x)
     (seq? x) (apply emits x)
     (fn? x)  (x)
     :else (let [s (print-str x)]
             (swap! *cljs-gen-col* (fn [col] (+ col (count s))))
             (print s))))
  nil)

(defn ^String emit-str [expr]
  (with-out-str (emit expr)))

(defn emitln [& xs]
  (apply emits xs)
  (println)
  (swap! *cljs-gen-line* inc)
  (reset! *cljs-gen-col* 0)
  nil)

(defmulti emit-constant class)
(defmethod emit-constant nil [x] (emits "null"))
(defmethod emit-constant Long [x] (emits x))
(defmethod emit-constant Integer [x] (emits x)) ; reader puts Integers in metadata
(defmethod emit-constant Double [x] (emits x))
(defmethod emit-constant String [x]
  (emits (wrap-in-double-quotes (escape-string x))))
(defmethod emit-constant Boolean [x] (emits (if x "true" "false")))
(defmethod emit-constant Character [x]
  (emits (wrap-in-double-quotes (escape-char x))))

(defmethod emit-constant java.util.regex.Pattern [x]
  (let [[_ flags pattern] (re-find #"^(?:\(\?([idmsux]*)\))?(.*)" (str x))]
    (emits \/ (.replaceAll (re-matcher #"/" pattern) "\\\\/") \/ flags)))

(defmethod emit-constant clojure.lang.Keyword [x]
           (emits \" "\\uFDD0" \'
                  (if (namespace x)
                    (str (namespace x) "/") "")
                  (name x)
                  \"))

(defmethod emit-constant clojure.lang.Symbol [x]
           (emits \" "\\uFDD1" \'
                  (if (namespace x)
                    (str (namespace x) "/") "")
                  (name x)
                  \"))

(defn- emit-meta-constant [x & body]
  (if (meta x)
    (do
      (emits "cljs.core.with_meta(" body ",")
      (emit-constant (meta x))
      (emits ")"))
    (emits body)))

(defmethod emit-constant clojure.lang.PersistentList$EmptyList [x]
  (emit-meta-constant x "cljs.core.List.EMPTY"))

(defmethod emit-constant clojure.lang.PersistentList [x]
  (emit-meta-constant x
    (concat ["cljs.core.list("]
            (comma-sep (map #(fn [] (emit-constant %)) x))
            [")"])))

(defmethod emit-constant clojure.lang.Cons [x]
  (emit-meta-constant x
    (concat ["cljs.core.list("]
            (comma-sep (map #(fn [] (emit-constant %)) x))
            [")"])))

(defmethod emit-constant clojure.lang.IPersistentVector [x]
  (emit-meta-constant x
    (concat ["cljs.core.vec(["]
            (comma-sep (map #(fn [] (emit-constant %)) x))
            ["])"])))

(defmethod emit-constant clojure.lang.IPersistentMap [x]
  (emit-meta-constant x
    (concat ["cljs.core.hash_map("]
            (comma-sep (map #(fn [] (emit-constant %))
                            (apply concat x)))
            [")"])))

(defmethod emit-constant clojure.lang.PersistentHashSet [x]
  (emit-meta-constant x
    (concat ["cljs.core.set(["]
            (comma-sep (map #(fn [] (emit-constant %)) x))
            ["])"])))

(defn emit-block
  [context statements ret]
  (when statements
    (emits statements))
  (emit ret))

(defmacro emit-wrap [env & body]
  `(let [env# ~env]
     (when (= :return (:context env#)) (emits "return "))
     ~@body
     (when-not (= :expr (:context env#)) (emitln ";"))))

(defmethod emit :no-op [m])

(defmethod emit :var
  [{:keys [info env] :as arg}]
  (let [n (:name info)
        n (if (= (namespace n) "js")
            (name n)
<<<<<<< HEAD
            n)]
    (when (and (:line env) (symbol? n))
      (let [{:keys [line col]} env]
        (swap! *cljs-mappings*
          (fn [m]
            (let [minfo {:gcol @*cljs-gen-col*
                         :gline @*cljs-gen-line*
                         :name n}]
              (update-in m [ana/*cljs-file*]
                (fnil (fn [m]
                        (update-in m [line]
                          (fnil (fn [m]
                                  (update-in m [(or col 0)]
                                    (fnil (fn [v] (conj v minfo)) [])))
                            (sorted-map))))
                  (sorted-map))))))))
=======
            info)]
>>>>>>> 82c5ca73
    (emit-wrap env (emits (munge n)))))

(defmethod emit :meta
  [{:keys [expr meta env]}]
  (emit-wrap env
    (emits "cljs.core.with_meta(" expr "," meta ")")))

(def ^:private array-map-threshold 16)
(def ^:private obj-map-threshold 32)

(defmethod emit :map
  [{:keys [env simple-keys? keys vals]}]
  (emit-wrap env
    (cond
      (zero? (count keys))
      (emits "cljs.core.ObjMap.EMPTY")

      (and simple-keys? (<= (count keys) obj-map-threshold))
      (emits "cljs.core.ObjMap.fromObject(["
             (comma-sep keys) ; keys
             "],{"
             (comma-sep (map (fn [k v]
                               (with-out-str (emit k) (print ":") (emit v)))
                             keys vals)) ; js obj
             "})")

      (<= (count keys) array-map-threshold)
      (emits "cljs.core.PersistentArrayMap.fromArrays(["
             (comma-sep keys)
             "],["
             (comma-sep vals)
             "])")

      :else
      (emits "cljs.core.PersistentHashMap.fromArrays(["
             (comma-sep keys)
             "],["
             (comma-sep vals)
             "])"))))

(defmethod emit :vector
  [{:keys [items env]}]
  (emit-wrap env
    (if (empty? items)
      (emits "cljs.core.PersistentVector.EMPTY")
      (emits "cljs.core.PersistentVector.fromArray(["
             (comma-sep items) "], true)"))))

(defmethod emit :set
  [{:keys [items env]}]
  (emit-wrap env
    (if (empty? items)
      (emits "cljs.core.PersistentHashSet.EMPTY")
      (emits "cljs.core.PersistentHashSet.fromArray(["
             (comma-sep items) "])"))))

(defmethod emit :constant
  [{:keys [form env]}]
  (when-not (= :statement (:context env))
    (emit-wrap env (emit-constant form))))

(defn get-tag [e]
  (or (-> e :tag)
      (-> e :info :tag)))

(defn infer-tag [e]
  (if-let [tag (get-tag e)]
    tag
    (case (:op e)
      :let (infer-tag (:ret e))
      :if (let [then-tag (infer-tag (:then e))
                else-tag (infer-tag (:else e))]
            (when (= then-tag else-tag)
              then-tag))
      :constant (case (:form e)
                  true 'boolean
                  false 'boolean
                  nil)
      nil)))

(defn safe-test? [e]
  (let [tag (infer-tag e)]
    (or (#{'boolean 'seq} tag)
        (when (= (:op e) :constant)
          (let [form (:form e)]
            (not (or (and (string? form) (= form ""))
                     (and (number? form) (zero? form)))))))))

(defmethod emit :if
  [{:keys [test then else env unchecked]}]
  (let [context (:context env)
        checked (not (or unchecked (safe-test? test)))]
    (if (= :expr context)
      (emits "(" (when checked "cljs.core.truth_") "(" test ")?" then ":" else ")")
      (do
        (if checked
          (emitln "if(cljs.core.truth_(" test "))")
          (emitln "if(" test ")"))
        (emitln "{" then "} else")
        (emitln "{" else "}")))))

(defmethod emit :throw
  [{:keys [throw env]}]
  (if (= :expr (:context env))
    (emits "(function(){throw " throw "})()")
    (emitln "throw " throw ";")))

(defn emit-comment
  "Emit a nicely formatted comment string."
  [doc jsdoc]
  (let [docs (when doc [doc])
        docs (if jsdoc (concat docs jsdoc) docs)
        docs (remove nil? docs)]
    (letfn [(print-comment-lines [e] (doseq [next-line (string/split-lines e)]
                                       (emitln "* " (string/trim next-line))))]
      (when (seq docs)
        (emitln "/**")
        (doseq [e docs]
          (when e
            (print-comment-lines e)))
        (emitln "*/")))))

(defmethod emit :def
  [{:keys [name init env doc export]}]
  (when init
    (let [mname (munge name)]
      (emit-comment doc (:jsdoc init))
      (emits mname)
      (emits " = " init)
      (when-not (= :expr (:context env)) (emitln ";"))
      (when export
        (emitln "goog.exportSymbol('" (munge export) "', " mname ");")))))

(defn emit-apply-to
  [{:keys [name params env]}]
  (let [arglist (gensym "arglist__")
        delegate-name (str (munge name) "__delegate")
        params (map munge params)]
    (emitln "(function (" arglist "){")
    (doseq [[i param] (map-indexed vector (butlast params))]
      (emits "var " param " = cljs.core.first(")
      (dotimes [_ i] (emits "cljs.core.next("))
      (emits arglist ")")
      (dotimes [_ i] (emits ")"))
      (emitln ";"))
    (if (< 1 (count params))
      (do
        (emits "var " (last params) " = cljs.core.rest(")
        (dotimes [_ (- (count params) 2)] (emits "cljs.core.next("))
        (emits arglist)
        (dotimes [_ (- (count params) 2)] (emits ")"))
        (emitln ");")
        (emitln "return " delegate-name "(" (string/join ", " params) ");"))
      (do
        (emits "var " (last params) " = ")
        (emits "cljs.core.seq(" arglist ");")
        (emitln ";")
        (emitln "return " delegate-name "(" (string/join ", " params) ");")))
    (emits "})")))

(defn emit-fn-method
  [{:keys [type name variadic params statements ret env recurs max-fixed-arity]}]
  (emit-wrap env
             (emitln "(function " (munge name) "(" (comma-sep (map munge params)) "){")
             (when type
               (emitln "var self__ = this;"))
             (when recurs (emitln "while(true){"))
             (emit-block :return statements ret)
             (when recurs
               (emitln "break;")
               (emitln "}"))
             (emits "})")))

(defn emit-variadic-fn-method
  [{:keys [type name variadic params statements ret env recurs max-fixed-arity] :as f}]
  (emit-wrap env
             (let [name (or name (gensym))
                   mname (munge name)
                   params (map munge params)
                   delegate-name (str mname "__delegate")]
               (emitln "(function() { ")
               (emitln "var " delegate-name " = function (" (comma-sep params) "){")
               (when recurs (emitln "while(true){"))
               (emit-block :return statements ret)
               (when recurs
                 (emitln "break;")
                 (emitln "}"))
               (emitln "};")

               (emitln "var " mname " = function (" (comma-sep
                                                      (if variadic
                                                        (concat (butlast params) ['var_args])
                                                        params)) "){")
               (when type
                 (emitln "var self__ = this;"))
               (when variadic
                 (emitln "var " (last params) " = null;")
                 (emitln "if (goog.isDef(var_args)) {")
                 (emitln "  " (last params) " = cljs.core.array_seq(Array.prototype.slice.call(arguments, " (dec (count params)) "),0);")
                 (emitln "} "))
               (emitln "return " delegate-name ".call(" (string/join ", " (cons "this" params)) ");")
               (emitln "};")

               (emitln mname ".cljs$lang$maxFixedArity = " max-fixed-arity ";")
               (emits mname ".cljs$lang$applyTo = ")
               (emit-apply-to (assoc f :name name))
               (emitln ";")
               (emitln mname ".cljs$lang$arity$variadic = " delegate-name ";")
               (emitln "return " mname ";")
               (emitln "})()"))))

(defmethod emit :fn
  [{:keys [name env methods max-fixed-arity variadic recur-frames loop-lets]}]
  ;;fn statements get erased, serve no purpose and can pollute scope if named
  (when-not (= :statement (:context env))
    (let [loop-locals (->> (concat (mapcat :params (filter #(and % @(:flag %)) recur-frames))
                                   (mapcat :params loop-lets))
                           (map munge)
                           seq)]
      (when loop-locals
        (when (= :return (:context env))
            (emits "return "))
        (emitln "((function (" (comma-sep (map munge loop-locals)) "){")
        (when-not (= :return (:context env))
            (emits "return ")))
      (if (= 1 (count methods))
        (if variadic
          (emit-variadic-fn-method (assoc (first methods) :name name))
          (emit-fn-method (assoc (first methods) :name name)))
        (let [has-name? (and name true)
              name (or name (gensym))
              mname (munge name)
              maxparams (map munge (apply max-key count (map :params methods)))
              mmap (into {}
                     (map (fn [method]
                            [(munge (symbol (str mname "__" (count (:params method)))))
                             method])
                          methods))
              ms (sort-by #(-> % second :params count) (seq mmap))]
          (when (= :return (:context env))
            (emits "return "))
          (emitln "(function() {")
          (emitln "var " mname " = null;")
          (doseq [[n meth] ms]
            (emits "var " n " = ")
            (if (:variadic meth)
              (emit-variadic-fn-method meth)
              (emit-fn-method meth))
            (emitln ";"))
            (emitln mname " = function(" (comma-sep (if variadic
                                                      (concat (butlast maxparams) ['var_args])
                                                      maxparams)) "){")
          (when variadic
            (emitln "var " (last maxparams) " = var_args;"))
          (emitln "switch(arguments.length){")
          (doseq [[n meth] ms]
            (if (:variadic meth)
              (do (emitln "default:")
                  (emitln "return " n ".cljs$lang$arity$variadic("
                          (comma-sep (butlast maxparams))
                          (when (> (count maxparams) 1) ", ")
                          "cljs.core.array_seq(arguments, " max-fixed-arity "));"))
              (let [pcnt (count (:params meth))]
                (emitln "case " pcnt ":")
                (emitln "return " n ".call(this" (if (zero? pcnt) nil
                                                     (list "," (comma-sep (take pcnt maxparams)))) ");"))))
          (emitln "}")
          (emitln "throw(new Error('Invalid arity: ' + arguments.length));")
          (emitln "};")
          (when variadic
            (emitln mname ".cljs$lang$maxFixedArity = " max-fixed-arity ";")
            (emitln mname ".cljs$lang$applyTo = " (some #(let [[n m] %] (when (:variadic m) n)) ms) ".cljs$lang$applyTo;"))
          (when has-name?
            (doseq [[n meth] ms]
              (let [c (count (:params meth))]
                (if (:variadic meth)
                  (emitln mname ".cljs$lang$arity$variadic = " n ".cljs$lang$arity$variadic;")
                  (emitln mname ".cljs$lang$arity$" c " = " n ";")))))
          (emitln "return " mname ";")
          (emitln "})()")))
      (when loop-locals
        (emitln ";})(" (comma-sep loop-locals) "))")))))

(defmethod emit :do
  [{:keys [statements ret env]}]
  (let [context (:context env)]
    (when (and statements (= :expr context)) (emits "(function (){"))
    ;(when statements (emitln "{"))
    (emit-block context statements ret)
    ;(when statements (emits "}"))
    (when (and statements (= :expr context)) (emits "})()"))))

(defmethod emit :try*
  [{:keys [env try catch name finally]}]
  (let [context (:context env)
        subcontext (if (= :expr context) :return context)]
    (if (or name finally)
      (do
        (when (= :expr context) (emits "(function (){"))
        (emits "try{")
        (let [{:keys [statements ret]} try]
          (emit-block subcontext statements ret))
        (emits "}")
        (when name
          (emits "catch (" (munge name) "){")
          (when catch
            (let [{:keys [statements ret]} catch]
              (emit-block subcontext statements ret)))
          (emits "}"))
        (when finally
          (let [{:keys [statements ret]} finally]
            (assert (not= :constant (:op ret)) "finally block cannot contain constant")
            (emits "finally {")
            (emit-block subcontext statements ret)
            (emits "}")))
        (when (= :expr context) (emits "})()")))
      (let [{:keys [statements ret]} try]
        (when (and statements (= :expr context)) (emits "(function (){"))
        (emit-block subcontext statements ret)
        (when (and statements (= :expr context)) (emits "})()"))))))

(defmethod emit :let
  [{:keys [bindings statements ret env loop]}]
  (let [context (:context env)]
    (when (= :expr context) (emits "(function (){"))
    (doseq [{:keys [init] :as binding} bindings]
      (emitln "var " (munge binding) " = " init ";"))
    (when loop (emitln "while(true){"))
    (emit-block (if (= :expr context) :return context) statements ret)
    (when loop
      (emitln "break;")
      (emitln "}"))
    ;(emits "}")
    (when (= :expr context) (emits "})()"))))

(defmethod emit :recur
  [{:keys [frame exprs env]}]
  (let [temps (vec (take (count exprs) (repeatedly gensym)))
        params (:params frame)]
    (emitln "{")
    (dotimes [i (count exprs)]
      (emitln "var " (temps i) " = " (exprs i) ";"))
    (dotimes [i (count exprs)]
      (emitln (munge (params i)) " = " (temps i) ";"))
    (emitln "continue;")
    (emitln "}")))

(defmethod emit :letfn
  [{:keys [bindings statements ret env]}]
  (let [context (:context env)]
    (when (= :expr context) (emits "(function (){"))
    (doseq [{:keys [init] :as binding} bindings]
      (emitln "var " (munge binding) " = " init ";"))
    (emit-block (if (= :expr context) :return context) statements ret)
    (when (= :expr context) (emits "})()"))))

(defn protocol-prefix [psym]
  (symbol (str (-> (str psym) (.replace \. \$) (.replace \/ \$)) "$")))

(defmethod emit :invoke
  [{:keys [f args env] :as expr}]
  (let [info (:info f)
        fn? (and ana/*cljs-static-fns*
                 (not (:dynamic info))
                 (:fn-var info))
        protocol (:protocol info)
        proto? (let [tag (infer-tag (first (:args expr)))]
                 (and protocol tag
                      (or ana/*cljs-static-fns*
                          (:protocol-inline env))
                      (or (= protocol tag)
                          (when-let [ps (:protocols (ana/resolve-existing-var (dissoc env :locals) tag))]
                            (ps protocol)))))
        opt-not? (and (= (:name info) 'cljs.core/not)
                      (= (infer-tag (first (:args expr))) 'boolean))
        ns (:ns info)
        js? (= ns 'js)
        goog? (when ns
                (or (= ns 'goog)
                    (when-let [ns-str (str ns)]
                      (= (get (string/split ns-str #"\.") 0 nil) "goog"))))
        keyword? (and (= (-> f :op) :constant)
                      (keyword? (-> f :form)))
        [f variadic-invoke]
        (if fn?
          (let [arity (count args)
                variadic? (:variadic info)
                mps (:method-params info)
                mfa (:max-fixed-arity info)]
            (cond
             ;; if only one method, no renaming needed
             (and (not variadic?)
                  (= (count mps) 1))
             [f nil]

             ;; direct dispatch to variadic case
             (and variadic? (> arity mfa))
             [(update-in f [:info :name]
                             (fn [name] (symbol (str (munge name) ".cljs$lang$arity$variadic"))))
              {:max-fixed-arity mfa}]

             ;; direct dispatch to specific arity case
             :else
             (let [arities (map count mps)]
               (if (some #{arity} arities)
                 [(update-in f [:info :name]
                             (fn [name] (symbol (str (munge name) ".cljs$lang$arity$" arity)))) nil]
                 [f nil]))))
          [f nil])]
    (emit-wrap env
      (cond
       opt-not?
       (emits "!(" (first args) ")")

       proto?
       (let [pimpl (str (munge (protocol-prefix protocol))
                        (munge (name (:name info))) "$arity$" (count args))]
         (emits (first args) "." pimpl "(" (comma-sep args) ")"))

       keyword?
       (emits "(new cljs.core.Keyword(" f ")).call(" (comma-sep (cons "null" args)) ")")
       
       variadic-invoke
       (let [mfa (:max-fixed-arity variadic-invoke)]
        (emits f "(" (comma-sep (take mfa args))
               (when-not (zero? mfa) ",")
               "cljs.core.array_seq([" (comma-sep (drop mfa args)) "], 0))"))
       
       (or fn? js? goog?)
       (emits f "(" (comma-sep args)  ")")
       
       :else
       (if (and ana/*cljs-static-fns* (= (:op f) :var))
         (let [fprop (str ".cljs$lang$arity$" (count args))]
           (emits "(" f fprop " ? " f fprop "(" (comma-sep args) ") : " f ".call(" (comma-sep (cons "null" args)) "))"))
         (emits f ".call(" (comma-sep (cons "null" args)) ")"))))))

(defmethod emit :new
  [{:keys [ctor args env]}]
  (emit-wrap env
             (emits "(new " ctor "("
                    (comma-sep args)
                    "))")))

(defmethod emit :set!
  [{:keys [target val env]}]
  (emit-wrap env (emits target " = " val)))

(defmethod emit :ns
  [{:keys [name requires uses requires-macros env]}]
  (swap! ns-first-segments conj (first (string/split (str name) #"\.")))
  (emitln "goog.provide('" (munge name) "');")
  (when-not (= name 'cljs.core)
    (emitln "goog.require('cljs.core');"))
  (doseq [lib (into (vals requires) (distinct (vals uses)))]
    (emitln "goog.require('" (munge lib) "');")))

(defmethod emit :deftype*
  [{:keys [t fields pmasks]}]
  (let [fields (map munge fields)]
    (when-not (or (nil? *emitted-provides*) (contains? @*emitted-provides* t))
      (swap! *emitted-provides* conj t)
      (emitln "")
      (emitln "goog.provide('" (munge t) "');"))
    (emitln "")
    (emitln "/**")
    (emitln "* @constructor")
    (emitln "*/")
    (emitln (munge t) " = (function (" (comma-sep fields) "){")
    (doseq [fld fields]
      (emitln "this." fld " = " fld ";"))
    (doseq [[pno pmask] pmasks]
      (emitln "this.cljs$lang$protocol_mask$partition" pno "$ = " pmask ";"))
    (emitln "})")))

(defmethod emit :defrecord*
  [{:keys [t fields pmasks]}]
  (let [fields (concat (map munge fields) '[__meta __extmap])]
    (when-not (or (nil? *emitted-provides*) (contains? @*emitted-provides* t))
      (swap! *emitted-provides* conj t)
      (emitln "")
      (emitln "goog.provide('" (munge t) "');"))
    (emitln "")
    (emitln "/**")
    (emitln "* @constructor")
    (doseq [fld fields]
      (emitln "* @param {*} " fld))
    (emitln "* @param {*=} __meta ")
    (emitln "* @param {*=} __extmap")
    (emitln "*/")
    (emitln (munge t) " = (function (" (comma-sep fields) "){")
    (doseq [fld fields]
      (emitln "this." fld " = " fld ";"))
    (doseq [[pno pmask] pmasks]
      (emitln "this.cljs$lang$protocol_mask$partition" pno "$ = " pmask ";"))
    (emitln "if(arguments.length>" (- (count fields) 2) "){")
    (emitln "this.__meta = __meta;")
    (emitln "this.__extmap = __extmap;")
    (emitln "} else {")
    (emits "this.__meta=")
    (emit-constant nil)
    (emitln ";")
    (emits "this.__extmap=")
    (emit-constant nil)
    (emitln ";")
    (emitln "}")
    (emitln "})")))

(defmethod emit :dot
  [{:keys [target field method args env]}]
  (emit-wrap env
             (if field
               (emits target "." (munge field #{}))
               (emits target "." (munge method #{}) "("
                      (comma-sep args)
                      ")"))))

(defmethod emit :js
  [{:keys [env code segs args]}]
  (emit-wrap env
             (if code
               (emits code)
               (emits (interleave (concat segs (repeat nil))
                                  (concat args [nil]))))))

(defn forms-seq
  "Seq of forms in a Clojure or ClojureScript file."
  ([f]
     (forms-seq f (clojure.lang.LineNumberingPushbackReader. (io/reader f))))
  ([f ^java.io.PushbackReader rdr]
     (if-let [form (binding [*ns* ana/*reader-ns*] (read rdr nil nil))]
       (lazy-seq (cons form (forms-seq f rdr)))
       (.close rdr))))

(defn rename-to-js
  "Change the file extension from .cljs to .js. Takes a File or a
  String. Always returns a String."
  [file-str]
  (clojure.string/replace file-str #"\.cljs$" ".js"))

(defn mkdirs
  "Create all parent directories for the passed file."
  [^java.io.File f]
  (.mkdirs (.getParentFile (.getCanonicalFile f))))

(defmacro with-core-cljs
  "Ensure that core.cljs has been loaded."
  [& body]
  `(do (when-not (:defs (get @ana/namespaces 'cljs.core))
         (ana/analyze-file "cljs/core.cljs"))
       ~@body))

(defn compile-file* [src dest]
  (with-core-cljs
    (with-open [out ^java.io.Writer (io/make-writer dest {})]
      (binding [*out* out
                ana/*cljs-ns* 'cljs.user
                ana/*cljs-file* (.getPath ^java.io.File src)
                *data-readers* tags/*cljs-data-readers*
                *emitted-provides* (atom #{})]
        (loop [forms (forms-seq src)
               ns-name nil
               deps nil]
          (if (seq forms)
            (let [env (ana/empty-env)
                  ast (ana/analyze env (first forms))]
              (do (emit ast)
                  (if (= (:op ast) :ns)
                    (recur (rest forms) (:name ast) (merge (:uses ast) (:requires ast)))
                    (recur (rest forms) ns-name deps))))
            {:ns (or ns-name 'cljs.user)
             :provides [ns-name]
             :requires (if (= ns-name 'cljs.core) (set (vals deps)) (conj (set (vals deps)) 'cljs.core))
             :file dest}))))))

(defn requires-compilation?
  "Return true if the src file requires compilation."
  [^java.io.File src ^java.io.File dest]
  (or (not (.exists dest))
      (> (.lastModified src) (.lastModified dest))))

(defn compile-file
  "Compiles src to a file of the same name, but with a .js extension,
   in the src file's directory.

   With dest argument, write file to provided location. If the dest
   argument is a file outside the source tree, missing parent
   directories will be created. The src file will only be compiled if
   the dest file has an older modification time.

   Both src and dest may be either a String or a File.

   Returns a map containing {:ns .. :provides .. :requires .. :file ..}.
   If the file was not compiled returns only {:file ...}"
  ([src]
     (let [dest (rename-to-js src)]
       (compile-file src dest)))
  ([src dest]
     (let [src-file (io/file src)
           dest-file (io/file dest)]
       (if (.exists src-file)
         (if (requires-compilation? src-file dest-file)
           (do (mkdirs dest-file)
               (compile-file* src-file dest-file))
           {:file dest-file})
         (throw (java.io.FileNotFoundException. (str "The file " src " does not exist.")))))))

(comment
  ;; flex compile-file
  (do
    (compile-file "/tmp/hello.cljs" "/tmp/something.js")
    (slurp "/tmp/hello.js")

    (compile-file "/tmp/somescript.cljs")
    (slurp "/tmp/somescript.js")))

(defn path-seq
  [file-str]
  (->> java.io.File/separator
       java.util.regex.Pattern/quote
       re-pattern
       (string/split file-str)))

(defn to-path
  ([parts]
     (to-path parts java.io.File/separator))
  ([parts sep]
     (apply str (interpose sep parts))))

(defn to-target-file
  "Given the source root directory, the output target directory and
  file under the source root, produce the target file."
  [^java.io.File dir ^String target ^java.io.File file]
  (let [dir-path (path-seq (.getAbsolutePath dir))
        file-path (path-seq (.getAbsolutePath file))
        relative-path (drop (count dir-path) file-path)
        parents (butlast relative-path)
        parent-file (java.io.File. ^String (to-path (cons target parents)))]
    (java.io.File. parent-file ^String (rename-to-js (last relative-path)))))

(defn cljs-files-in
  "Return a sequence of all .cljs files in the given directory."
  [dir]
  (filter #(let [name (.getName ^java.io.File %)]
             (and (.endsWith name ".cljs")
                  (not= \. (first name))
                  (not (contains? cljs-reserved-file-names name))))
          (file-seq dir)))

(defn compile-root
  "Looks recursively in src-dir for .cljs files and compiles them to
   .js files. If target-dir is provided, output will go into this
   directory mirroring the source directory structure. Returns a list
   of maps containing information about each file which was compiled
   in dependency order."
  ([src-dir]
     (compile-root src-dir "out"))
  ([src-dir target-dir]
     (let [src-dir-file (io/file src-dir)]
       (loop [cljs-files (cljs-files-in src-dir-file)
              output-files []]
         (if (seq cljs-files)
           (let [cljs-file (first cljs-files)
                 output-file ^java.io.File (to-target-file src-dir-file target-dir cljs-file)
                 ns-info (compile-file cljs-file output-file)]
             (recur (rest cljs-files) (conj output-files (assoc ns-info :file-name (.getPath output-file)))))
           output-files)))))

(comment
  ;; compile-root
  ;; If you have a standard project layout with all file in src
  (compile-root "src")
  ;; will produce a mirrored directory structure under "out" but all
  ;; files will be compiled to js.
  )

(comment

;;the new way - use the REPL!!
(require '[cljs.compiler :as comp])
(def repl-env (comp/repl-env))
(comp/repl repl-env)
;having problems?, try verbose mode
(comp/repl repl-env :verbose true)
;don't forget to check for uses of undeclared vars
(comp/repl repl-env :warn-on-undeclared true)

(test-stuff)
(+ 1 2 3)
([ 1 2 3 4] 2)
({:a 1 :b 2} :a)
({1 1 2 2} 1)
(#{1 2 3} 2)
(:b {:a 1 :b 2})
('b '{:a 1 b 2})

(extend-type number ISeq (-seq [x] x))
(seq 42)
;(aset cljs.core.ISeq "number" true)
;(aget cljs.core.ISeq "number")
(satisfies? ISeq 42)
(extend-type nil ISeq (-seq [x] x))
(satisfies? ISeq nil)
(seq nil)

(extend-type default ISeq (-seq [x] x))
(satisfies? ISeq true)
(seq true)

(test-stuff)

(array-seq [])
(defn f [& etc] etc)
(f)

(in-ns 'cljs.core)
;;hack on core


(deftype Foo [a] IMeta (-meta [_] (fn [] a)))
((-meta (Foo. 42)))

;;OLD way, don't you want to use the REPL?
(in-ns 'cljs.compiler)
(import '[javax.script ScriptEngineManager])
(def jse (-> (ScriptEngineManager.) (.getEngineByName "JavaScript")))
(.eval jse cljs.compiler/bootjs)
(def envx {:ns (@namespaces 'cljs.user) :context :expr :locals '{ethel {:name ethel__123 :init nil}}})
(analyze envx nil)
(analyze envx 42)
(analyze envx "foo")
(analyze envx 'fred)
(analyze envx 'fred.x)
(analyze envx 'ethel)
(analyze envx 'ethel.x)
(analyze envx 'my.ns/fred)
(analyze envx 'your.ns.fred)
(analyze envx '(if test then else))
(analyze envx '(if test then))
(analyze envx '(and fred ethel))
(analyze (assoc envx :context :statement) '(def test "fortytwo" 42))
(analyze (assoc envx :context :expr) '(fn* ^{::fields [a b c]} [x y] a y x))
(analyze (assoc envx :context :statement) '(let* [a 1 b 2] a))
(analyze (assoc envx :context :statement) '(defprotocol P (bar [a]) (baz [b c])))
(analyze (assoc envx :context :statement) '(. x y))
(analyze envx '(fn foo [x] (let [x 42] (js* "~{x}['foobar']"))))

(analyze envx '(ns fred (:require [your.ns :as yn]) (:require-macros [clojure.core :as core])))
(defmacro js [form]
  `(emit (ana/analyze {:ns (@ana/namespaces 'cljs.user) :context :statement :locals {}} '~form)))

(defn jscapture [form]
  "just grabs the js, doesn't print it"
  (with-out-str
    (emit (analyze {:ns (@namespaces 'cljs.user) :context :expr :locals {}} form))))

(defn jseval [form]
  (let [js (jscapture form)]
    ;;(prn js)
    (.eval jse (str "print(" js ")"))))

;; from closure.clj
(optimize (jscapture '(defn foo [x y] (if true 46 (recur 1 x)))))

(js (if a b c))
(js (def x 42))
(js (defn foo [a b] a))
(js (do 1 2 3))
(js (let [a 1 b 2 a b] a))

(js (ns fred (:require [your.ns :as yn]) (:require-macros [cljs.core :as core])))

(js (def foo? (fn* ^{::fields [a? b c]} [x y] (if true a? (recur 1 x)))))
(js (def foo (fn* ^{::fields [a b c]} [x y] (if true a (recur 1 x)))))
(js (defn foo [x y] (if true x y)))
(jseval '(defn foo [x y] (if true x y)))
(js (defn foo [x y] (if true 46 (recur 1 x))))
(jseval '(defn foo [x y] (if true 46 (recur 1 x))))
(jseval '(foo 1 2))
(js (and fred ethel))
(jseval '(ns fred (:require [your.ns :as yn]) (:require-macros [cljs.core :as core])))
(js (def x 42))
(jseval '(def x 42))
(jseval 'x)
(jseval '(if 42 1 2))
(jseval '(or 1 2))
(jseval '(fn* [x y] (if true 46 (recur 1 x))))
(.eval jse "print(test)")
(.eval jse "print(cljs.user.Foo)")
(.eval jse  "print(cljs.user.Foo = function (){\n}\n)")
(js (def fred 42))
(js (deftype* Foo [a b-foo c]))
(jseval '(deftype* Foo [a b-foo c]))
(jseval '(. (new Foo 1 2 3) b-foo))
(js (. (new Foo 1 2 3) b))
(.eval jse "print(new cljs.user.Foo(1, 42, 3).b)")
(.eval jse "(function (x, ys){return Array.prototype.slice.call(arguments, 1);})(1,2)[0]")

(macroexpand-1 '(cljs.core/deftype Foo [a b c] Fred (fred [x] a) (fred [x y] b) (ethel [x] c) Ethel (foo [] d)))
(-> (macroexpand-1 '(cljs.core/deftype Foo [a b c] Fred (fred [x] a) (fred [x y] b) (ethel [x] c) Ethel (foo [] d)))
    last last last first meta)

(macroexpand-1 '(cljs.core/extend-type Foo Fred (fred ([x] a) ([x y] b)) (ethel ([x] c)) Ethel (foo ([] d))))
(js (new foo.Bar 65))
(js (defprotocol P (bar [a]) (baz [b c])))
(js (. x y))
(js (. "fred" (y)))
(js (. x y 42 43))
(js (.. a b c d))
(js (. x (y 42 43)))
(js (fn [x] x))
(js (fn ([t] t) ([x y] y) ([ a b & zs] b)))

(js (. (fn foo ([t] t) ([x y] y) ([a b & zs] b)) call nil 1 2))
(js (fn foo
      ([t] t)
      ([x y] y)
      ([ a b & zs] b)))

(js ((fn foo
       ([t] (foo t nil))
       ([x y] y)
       ([ a b & zs] b)) 1 2 3))


(jseval '((fn foo ([t] t) ([x y] y) ([ a b & zs] zs)) 12 13 14 15))

(js (defn foo [this] this))

(js (defn foo [a b c & ys] ys))
(js ((fn [x & ys] ys) 1 2 3 4))
(jseval '((fn [x & ys] ys) 1 2 3 4))
(js (cljs.core/deftype Foo [a b c] Fred (fred [x] a) (fred [x y] a)  (ethel [x] c) Ethel (foo [] d)))
(jseval '(cljs.core/deftype Foo [a b c] Fred (fred [x] a) (fred [x y] a)  (ethel [x] c) Ethel (foo [] d)))

(js (do
           (defprotocol Proto (foo [this]))
           (deftype Type [a] Proto (foo [this] a))
           (foo (new Type 42))))

(jseval '(do
           (defprotocol P-roto (foo? [this]))
           (deftype T-ype [a] P-roto (foo? [this] a))
           (foo? (new T-ype 42))))

(js (def x (fn foo [x] (let [x 42] (js* "~{x}['foobar']")))))
(js (let [a 1 b 2 a b] a))

(doseq [e '[nil true false 42 "fred" fred ethel my.ns/fred your.ns.fred
            (if test then "fooelse")
            (def x 45)
            (do x y y)
            (fn* [x y] x y x)
            (fn* [x y] (if true 46 (recur 1 x)))
            (let* [a 1 b 2 a a] a b)
            (do "do1")
            (loop* [x 1 y 2] (if true 42 (do (recur 43 44))))
            (my.foo 1 2 3)
            (let* [a 1 b 2 c 3] (set! y.s.d b) (new fred.Ethel a b c))
            (let [x (do 1 2 3)] x)
            ]]
  (->> e (analyze envx) emit)
  (newline)))<|MERGE_RESOLUTION|>--- conflicted
+++ resolved
@@ -44,13 +44,11 @@
 (def ^:dynamic *emitted-provides* nil)
 (def cljs-reserved-file-names #{"deps.cljs"})
 
-<<<<<<< HEAD
 (defmacro ^:private debug-prn
   [& args]
   `(.println System/err (str ~@args)))
-=======
+
 (defonce ns-first-segments (atom '#{"cljs" "clojure"}))
->>>>>>> 82c5ca73
 
 (defn munge
   ([s] (munge s js-reserved))
@@ -217,18 +215,17 @@
 
 (defmethod emit :var
   [{:keys [info env] :as arg}]
-  (let [n (:name info)
-        n (if (= (namespace n) "js")
-            (name n)
-<<<<<<< HEAD
-            n)]
-    (when (and (:line env) (symbol? n))
+  (let [var-name (:name info)
+        info (if (= (namespace var-name) "js")
+               (name var-name)
+               info)]
+    (when (and (:line env) (symbol? var-name))
       (let [{:keys [line col]} env]
         (swap! *cljs-mappings*
           (fn [m]
-            (let [minfo {:gcol @*cljs-gen-col*
+            (let [minfo {:gcol  @*cljs-gen-col*
                          :gline @*cljs-gen-line*
-                         :name n}]
+                         :name  var-name}]
               (update-in m [ana/*cljs-file*]
                 (fnil (fn [m]
                         (update-in m [line]
@@ -237,10 +234,7 @@
                                     (fnil (fn [v] (conj v minfo)) [])))
                             (sorted-map))))
                   (sorted-map))))))))
-=======
-            info)]
->>>>>>> 82c5ca73
-    (emit-wrap env (emits (munge n)))))
+    (emit-wrap env (emits (munge info)))))
 
 (defmethod emit :meta
   [{:keys [expr meta env]}]
