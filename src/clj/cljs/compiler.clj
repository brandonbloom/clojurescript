;   Copyright (c) Rich Hickey. All rights reserved.
;   The use and distribution terms for this software are covered by the
;   Eclipse Public License 1.0 (http://opensource.org/licenses/eclipse-1.0.php)
;   which can be found in the file epl-v10.html at the root of this distribution.
;   By using this software in any fashion, you are agreeing to be bound by
;   the terms of this license.
;   You must not remove this notice, or any other, from this software.

(set! *warn-on-reflection* true)

(ns cljs.compiler
  (:refer-clojure :exclude [munge macroexpand-1])
  (:require [clojure.java.io :as io]
            [clojure.string :as string])
  (:import java.lang.StringBuilder))

(declare resolve-var)
(declare confirm-bindings)
(require 'cljs.core)

(def js-reserved
  #{"abstract" "boolean" "break" "byte" "case"
    "catch" "char" "class" "const" "continue"
    "debugger" "default" "delete" "do" "double"
    "else" "enum" "export" "extends" "final"
    "finally" "float" "for" "function" "goto" "if"
    "implements" "import" "in" "instanceof" "int"
    "interface" "let" "long" "native" "new"
    "package" "private" "protected" "public"
    "return" "short" "static" "super" "switch"
    "synchronized" "this" "throw" "throws"
    "transient" "try" "typeof" "var" "void"
    "volatile" "while" "with" "yield" "methods"})

(def cljs-reserved-file-names #{"deps.cljs"})

(defonce namespaces (atom '{cljs.core {:name cljs.core}
                            cljs.user {:name cljs.user}}))

(def ^:dynamic *cljs-ns* 'cljs.user)
(def ^:dynamic *cljs-file* nil)
(def ^:dynamic *cljs-warn-on-undeclared* false)
(def ^:dynamic *cljs-warn-on-redef* true)
<<<<<<< HEAD
(def ^:dynamic *position* nil)
=======
(def ^:dynamic *cljs-warn-on-dynamic* true)
(def ^:dynamic *cljs-warn-on-fn-var* true)
(def ^:dynamic *unchecked-if* (atom false))
>>>>>>> afd21fb1

(defmacro ^:private debug-prn
  [& args]
  `(.println System/err (str ~@args)))

(defn munge [s]
  (let [ss (str s)
        ms (if (.contains ss "]")
             (let [idx (inc (.lastIndexOf ss "]"))]
               (str (subs ss 0 idx)
                    (clojure.lang.Compiler/munge (subs ss idx))))
             (clojure.lang.Compiler/munge ss))
        ms (if (js-reserved ms) (str ms "$") ms)]
    (if (symbol? s)
      (symbol ms)
      ms)))

(defn confirm-var-exists [env prefix suffix]
  (when *cljs-warn-on-undeclared*
    (let [crnt-ns (-> env :ns :name)]
      (when (= prefix crnt-ns)
        (when-not (-> @namespaces crnt-ns :defs suffix)
          (binding [*out* *err*]
            (println
              (str "WARNING: Use of undeclared Var " prefix "/" suffix
                   (when (:line env)
                     (str " at line " (:line env)))))))))))

(defn resolve-ns-alias [env name]
  (let [sym (symbol name)]
    (get (:requires (:ns env)) sym sym)))

(defn core-name?
  "Is sym visible from core in the current compilation namespace?"
  [env sym]
  (and (get (:defs (@namespaces 'cljs.core)) sym)
       (not (contains? (-> env :ns :excludes) sym))))

(defn js-var [sym]
  (let [parts (string/split (name sym) #"\.")
        first (first parts)
        step (fn [part] (str "['" part "']"))]
    (apply str first (map step (rest parts)))))

(defn resolve-existing-var [env sym]
  (if (= (namespace sym) "js")
    {:name (js-var sym) :ns 'js}
    (let [s (str sym)
          lb (-> env :locals sym)]
      (cond
       lb lb

       (namespace sym)
       (let [ns (namespace sym)
             ns (if (= "clojure.core" ns) "cljs.core" ns)
             full-ns (resolve-ns-alias env ns)]
         (confirm-var-exists env full-ns (symbol (name sym)))
         (merge (get-in @namespaces [full-ns :defs (symbol (name sym))])
           {:name (symbol (str full-ns "." (munge (name sym))))
            :name-sym (symbol (str full-ns) (str (name sym)))
            :ns full-ns}))

       (.contains s ".")
       (let [idx (.indexOf s ".")
             prefix (symbol (subs s 0 idx))
             suffix (subs s idx)
             lb (-> env :locals prefix)]
         (if lb
           {:name (munge (symbol (str (:name lb) suffix)))
            :name-sym (symbol (str (:name lb) suffix))}
           (do
             (confirm-var-exists env prefix (symbol suffix))
             (merge (get-in @namespaces [prefix :defs (symbol suffix)])
              {:name (munge sym)
               :name-sym (symbol (str prefix) suffix)
               :ns prefix}))))

       (get-in @namespaces [(-> env :ns :name) :uses sym])
       (let [full-ns (get-in @namespaces [(-> env :ns :name) :uses sym])]
         (merge
          (get-in @namespaces [full-ns :defs sym])
          {:name (symbol (str full-ns "." (munge (name sym))))
           :name-sym (symbol (str full-ns) (str sym))
           :ns (-> env :ns :name)}))

       :else
       (let [full-ns (if (core-name? env sym)
                       'cljs.core
                       (-> env :ns :name))]
         (confirm-var-exists env full-ns sym)
         (merge (get-in @namespaces [full-ns :defs sym])
           {:name (munge (symbol (str full-ns "." (munge (name sym)))))
            :name-sym (symbol (str full-ns) (str sym))
            :ns full-ns}))))))

(defn resolve-var [env sym]
  (if (= (namespace sym) "js")
    {:name (js-var sym)}
    (let [s (str sym)
          lb (-> env :locals sym)]
      (cond
       lb lb

       (namespace sym)
       (let [ns (namespace sym)
             ns (if (= "clojure.core" ns) "cljs.core" ns)]
         {:name (symbol (str (resolve-ns-alias env ns) "." (munge (name sym))))})

       (.contains s ".")
       (let [idx (.indexOf s ".")
             prefix (symbol (subs s 0 idx))
             suffix (subs s idx)
             lb (-> env :locals prefix)]
         (if lb
           {:name (munge (symbol (str (:name lb) suffix)))}
           {:name (munge sym)}))

       :else
       (let [s (str (if (core-name? env sym)
                      'cljs.core
                      (-> env :ns :name))
                    "." (munge (name sym)))]
         {:name (munge (symbol s))})))))

(defn confirm-bindings [env names]
  (doseq [name names]
    (let [env (merge env {:ns (@namespaces *cljs-ns*)})
          ev (resolve-existing-var env name)]
      (when (and *cljs-warn-on-dynamic*
                 ;; don't warn on vars from other namespaces because
                 ;; dependency ordering happens *after* compilation
                 (= (:ns ev) *cljs-ns*)
                 ev (not (-> ev :dynamic)))
        (binding [*out* *err*]
          (println (str "WARNING: " (:name-sym ev) " not declared ^:dynamic"
                        (when (:line env)
                          (str " at line " (:line env) " " *cljs-file*)))))))))

(defn- comma-sep [xs]
  (interpose "," xs))

(defn- escape-char [^Character c]
  (let [cp (.hashCode c)]
    (case cp
      ; Handle printable escapes before ASCII
      34 "\\\""
      92 "\\\\"
      ; Handle non-printable escapes
      8 "\\b"
      12 "\\f"
      10 "\\n"
      13 "\\r"
      9 "\\t"
      (if (< 31 cp 127)
        c ; Print simple ASCII characters
        (format "\\u%04X" cp))))) ; Any other character is Unicode

(defn- escape-string [^CharSequence s]
  (let [sb (StringBuilder. (count s))]
    (doseq [c s]
      (.append sb (escape-char c)))
    (.toString sb)))

(defn- wrap-in-double-quotes [x]
  (str \" x \"))

(defmulti emit :op)

(defn emitx [& xs]
  (doseq [x xs]
    (cond
      (nil? x) nil
      (map? x) (emit x)
      (seq? x) (apply emitx x)
      (fn? x)  (x)
      :else (do
              (let [s (print-str x)]
                (when *position*
                  (swap! *position* (fn [[line column]]
                                      [line (+ column (count s))])))
                (print s)))))
  nil)

(defn emitln [& xs]
  (apply emitx xs)
  ;; Prints column-aligned line number comments; good test of *position*.
  ;(when *position*
  ;  (let [[line column] @*position*]
  ;    (print (apply str (concat (repeat (- 120 column) \space) ["// " (inc line)])))))
  (println)
  (when *position*
    (swap! *position* (fn [[line column]]
                        [(inc line) 0])))
  nil)

(defmulti emit-constant class)
(defmethod emit-constant nil [x] (emitx "null"))
(defmethod emit-constant Long [x] (emitx x))
(defmethod emit-constant Integer [x] (emitx x)) ; reader puts Integers in metadata
(defmethod emit-constant Double [x] (emitx x))
(defmethod emit-constant String [x]
  (emitx (wrap-in-double-quotes (escape-string x))))
(defmethod emit-constant Boolean [x] (emitx (if x "true" "false")))
(defmethod emit-constant Character [x]
  (emitx (wrap-in-double-quotes (escape-char x))))

(defmethod emit-constant java.util.regex.Pattern [x]
  (let [[_ flags pattern] (re-find #"^(?:\(\?([idmsux]*)\))?(.*)" (str x))]
    (emitx \/ (.replaceAll (re-matcher #"/" pattern) "\\\\/") \/ flags)))

(defmethod emit-constant clojure.lang.Keyword [x]
           (emitx \" "\\uFDD0" \'
                  (if (namespace x)
                    (str (namespace x) "/") "")
                  (name x)
                  \"))

(defmethod emit-constant clojure.lang.Symbol [x]
           (emitx \" "\\uFDD1" \'
                  (if (namespace x)
                    (str (namespace x) "/") "")
                  (name x)
                  \"))

(defn- emit-meta-constant [x & body]
  (if (meta x)
    (do
      (emitx "cljs.core.with_meta(" body ",")
      (emit-constant (meta x))
      (emitx ")"))
    (emitx body)))

(defmethod emit-constant clojure.lang.PersistentList$EmptyList [x]
  (emit-meta-constant x "cljs.core.List.EMPTY"))

(defmethod emit-constant clojure.lang.PersistentList [x]
  (emit-meta-constant x
    (concat ["cljs.core.list("]
            (comma-sep (map #(fn [] (emit-constant %)) x))
            [")"])))

(defmethod emit-constant clojure.lang.Cons [x]
  (emit-meta-constant x
    (concat ["cljs.core.list("]
            (comma-sep (map #(fn [] (emit-constant %)) x))
            [")"])))

(defmethod emit-constant clojure.lang.IPersistentVector [x]
  (emit-meta-constant x
    (concat ["cljs.core.vec(["]
            (comma-sep (map #(fn [] (emit-constant %)) x))
            ["]))"])))

(defmethod emit-constant clojure.lang.IPersistentMap [x]
  (emit-meta-constant x
    (concat ["cljs.core.hash_map("]
            (comma-sep (map #(fn [] (emit-constant %))
                            (apply concat x)))
            [")"])))

(defmethod emit-constant clojure.lang.PersistentHashSet [x]
  (emit-meta-constant x
<<<<<<< HEAD
    (concat ["cljs.core.set(["]
            (comma-sep (map #(fn [] (emit-constant %)) x))
            ["])"])))
=======
    (str "cljs.core.set(["
         (comma-sep (map #(with-out-str (emit-constant %)) x))
         "])")))

(defmulti emit :op)

(defmethod emit :no-op
  [m] (println "void 0;"))

(defn ^String emits [expr]
  (with-out-str (emit expr)))
>>>>>>> afd21fb1

(defn emit-block
  [context statements ret]
  (when statements
    (emitx statements))
  (emit ret))

(defmacro emit-wrap [env & body]
  `(let [env# ~env]
     (when (= :return (:context env#)) (emitx "return "))
     ~@body
     (when-not (= :expr (:context env#)) (emitln ";"))))

(defmethod emit :var
  [{:keys [info env] :as arg}]
  (emit-wrap env (emitx (munge (:name info)))))

(defmethod emit :meta
  [{:keys [expr meta env]}]
  (emit-wrap env
    (emitx "cljs.core.with_meta(" expr "," meta ")")))

(defmethod emit :map
  [{:keys [children env simple-keys? keys vals]}]
  (emit-wrap env
    (if simple-keys?
      (emitx "cljs.core.ObjMap.fromObject(["
             (comma-sep keys) ; keys
             "],{"
             (comma-sep (map (fn [k v] #(emitx k ":" v))
                             keys vals)) ; js obj
             "})")
      (emitx "cljs.core.HashMap.fromArrays(["
             (comma-sep keys)
             "],["
             (comma-sep vals)
             "])"))))

(defmethod emit :vector
  [{:keys [children env]}]
  (emit-wrap env
    (emitx "cljs.core.PersistentVector.fromArray(["
           (comma-sep children) "])")))

(defmethod emit :set
  [{:keys [children env]}]
  (emit-wrap env
    (emitx "cljs.core.set(["
           (comma-sep children) "])")))

(defmethod emit :constant
  [{:keys [form env]}]
  (when-not (= :statement (:context env))
    (emit-wrap env (emit-constant form))))

(defn get-tag [e]
  (or (-> e :tag)
      (-> e :info :tag)))

(defn infer-tag [e]
  (if-let [tag (get-tag e)]
    tag
    (case (:op e)
      :let (infer-tag (:ret e))
      :if (let [then-tag (infer-tag (:then e))
                else-tag (infer-tag (:else e))]
            (when (= then-tag else-tag)
              then-tag))
      nil)))

(defn safe-test? [e]
  (let [tag (infer-tag e)]
    (or (= tag 'boolean)
        (when (= (:op e) :constant)
          (let [form (:form e)]
            (not (or (and (string? form) (= form ""))
                     (and (number? form) (zero? form)))))))))

(defmethod emit :if
  [{:keys [test then else env unchecked]}]
  (let [context (:context env)]
    (if (= :expr context)
<<<<<<< HEAD
      (emitx "(cljs.core.truth_(" test ")?" then ":" else ")")
      (do
        (emitln "if(cljs.core.truth_(" test "))")
        (emitln "{" then "} else")
        (emitln "{" else "}")))))
=======
      (print (str "(" (when-not (or unchecked (safe-test? test)) "cljs.core.truth_")
                  "(" (emits test) ")?" (emits then) ":" (emits else) ")"))
      (let [testsym (gensym "test")]
        (print (str "if(" (when-not (or unchecked (safe-test? test)) "cljs.core.truth_")
                    "(" (emits test) "))\n{" (emits then) "} else\n{" (emits else) "}\n"))))))
>>>>>>> afd21fb1

(defmethod emit :throw
  [{:keys [throw env]}]
  (if (= :expr (:context env))
    (emitx "(function(){throw " throw "})()")
    (emitln "throw " throw ";")))

(defn emit-comment
  "Emit a nicely formatted comment string."
  [doc jsdoc]
  (let [docs (when doc [doc])
        docs (if jsdoc (concat docs jsdoc) docs)
        docs (remove nil? docs)]
    (letfn [(print-comment-lines [e] (doseq [next-line (string/split-lines e)]
                                       (emitln "* " (string/trim next-line))))]
      (when (seq docs)
        (emitln "/**")
        (doseq [e docs]
          (when e
            (print-comment-lines e)))
        (emitln "*/")))))

(defmethod emit :def
  [{:keys [name init env doc export]}]
  (if init
    (do
      (emit-comment doc (:jsdoc init))
      (emitx name)
      (emitx " = " init)
      (when-not (= :expr (:context env)) (emitln ";"))
      (when export
        (emitln "goog.exportSymbol('" export "', " name ");")))
    (println "void 0;")))

(defn emit-apply-to
  [{:keys [name params env]}]
  (let [arglist (gensym "arglist__")
        delegate-name (str name "__delegate")]
    (emitln "(function (" arglist "){")
    (doseq [[i param] (map-indexed vector (butlast params))]
      (emitx "var " param " = cljs.core.first(")
      (dotimes [_ i] (emitx "cljs.core.next("))
      (emitx arglist ")")
      (dotimes [_ i] (emitx ")"))
      (emitln ";"))
    (if (< 1 (count params))
      (do
        (emitx "var " (last params) " = cljs.core.rest(")
        (dotimes [_ (- (count params) 2)] (emitx "cljs.core.next("))
        (emitx arglist)
        (dotimes [_ (- (count params) 2)] (emitx ")"))
        (emitln ");")
        (emitln "return " delegate-name ".call(" (string/join ", " (cons "this" params)) ");"))
      (do
        (emitx "var " (last params) " = ")
        (emitx "cljs.core.seq(" arglist ");")
        (emitln ";")
        (emitln "return " delegate-name ".call(" (string/join ", " (cons "this" params)) ");")))
    (emitx "})")))

(defn emit-fn-method
  [{:keys [gthis name variadic params statements ret env recurs max-fixed-arity]}]
  (emit-wrap env
             (emitln "(function " name "(" (comma-sep params) "){")
             (when gthis
               (emitln "var " gthis " = this;"))
             (when recurs (emitln "while(true){"))
             (emit-block :return statements ret)
             (when recurs
               (emitln "break;")
               (emitln "}"))
             (emitx "})")))

(defn emit-variadic-fn-method
  [{:keys [gthis name variadic params statements ret env recurs max-fixed-arity] :as f}]
  (emit-wrap env
             (let [name (or name (gensym))
                   delegate-name (str name "__delegate")]
               (emitln "(function() { ")
               (emitln "var " delegate-name " = function (" (comma-sep params) "){")
               (when recurs (emitln "while(true){"))
               (emit-block :return statements ret)
               (when recurs
                 (emitln "break;")
                 (emitln "}"))
               (emitln "};")

               (emitln "var " name " = function (" (comma-sep
                                                     (if variadic
                                                       (concat (butlast params) ['var_args])
                                                       params)) "){")
               (when gthis
                 (emitln "var " gthis " = this;"))
               (when variadic
                 (emitln "var " (last params) " = null;")
                 (emitln "if (goog.isDef(var_args)) {")
                 (emitln "  " (last params) " = cljs.core.array_seq(Array.prototype.slice.call(arguments, " (dec (count params)) "),0);")
                 (emitln "} "))
               (emitln "return " delegate-name ".call(" (string/join ", " (cons "this" params)) ");")
               (emitln "};")

               (emitln name ".cljs$lang$maxFixedArity = " max-fixed-arity ";")
               (emitx name ".cljs$lang$applyTo = ")
               (emit-apply-to (assoc f :name name))
               (emitln ";")
               (emitln "return " name ";")
               (emitln "})()"))))

(defmethod emit :fn
  [{:keys [name env methods max-fixed-arity variadic recur-frames loop-lets]}]
  ;;fn statements get erased, serve no purpose and can pollute scope if named
  (when-not (= :statement (:context env))
    (let [loop-locals (seq (concat
                            (mapcat :names (filter #(and % @(:flag %)) recur-frames))
                            (mapcat :names loop-lets)))]
      (when loop-locals
        (when (= :return (:context env))
            (emitx "return "))
        (emitln "((function (" (comma-sep loop-locals) "){")
        (when-not (= :return (:context env))
            (emitx "return ")))
      (if (= 1 (count methods))
        (if variadic
          (emit-variadic-fn-method (assoc (first methods) :name name))
          (emit-fn-method (assoc (first methods) :name name)))
        (let [has-name? (and name true)
              name (or name (gensym))
              maxparams (apply max-key count (map :params methods))
              mmap (into {}
                     (map (fn [method]
                            [(symbol (str name "__" (count (:params method))))
                             method])
                          methods))
              ms (sort-by #(-> % second :params count) (seq mmap))]
          (when (= :return (:context env))
            (emitx "return "))
          (emitln "(function() {")
          (emitln "var " name " = null;")
          (doseq [[n meth] ms]
<<<<<<< HEAD
            (emitx "var " n " = ")
            (if (:variadic meth)
              (emit-variadic-fn-method meth)
              (emit-fn-method meth))
            (emitln ";"))
          (emitln name " = function(" (comma-sep (if variadic
                                                   (concat (butlast maxparams) ['var_args])
                                                   maxparams)) "){")
=======
            (println (str "var " n " = " (with-out-str (if (:variadic meth)
                                                           (emit-variadic-fn-method meth)
                                                           (emit-fn-method meth))) ";")))
          (println (str name " = function(" (comma-sep (if variadic
                                                         (concat (butlast maxparams) ['var_args])
                                                         maxparams)) "){"))
>>>>>>> afd21fb1
          (when variadic
            (emitln "var " (last maxparams) " = var_args;"))
          (emitln "switch(arguments.length){")
          (doseq [[n meth] ms]
            (if (:variadic meth)
              (do (emitln "default:")
                  (emitln "return " n ".apply(this,arguments);"))
              (let [pcnt (count (:params meth))]
                (emitln "case " pcnt ":")
                (emitln "return " n ".call(this" (if (zero? pcnt) nil
                                                     (list "," (comma-sep (take pcnt maxparams)))) ");"))))
          (emitln "}")
          (emitln "throw('Invalid arity: ' + arguments.length);")
          (emitln "};")
          (when variadic
<<<<<<< HEAD
            (emitln name ".cljs$lang$maxFixedArity = " max-fixed-arity ";")
            (emitln name ".cljs$lang$applyTo = " (some #(let [[n m] %] (when (:variadic m) n)) ms) ".cljs$lang$applyTo;"))
          (emitln "return " name ";")
          (emitln "})()")))
=======
            (println (str name ".cljs$lang$maxFixedArity = " max-fixed-arity ";"))
            (println (str name ".cljs$lang$applyTo = " (some #(let [[n m] %] (when (:variadic m) n)) ms) ".cljs$lang$applyTo;")))
          (when has-name?
            (doseq [[n meth] ms]
              (let [c (count (:params meth))]
               (println (str name ".__" c " = " n ";")))))
          (println (str "return " name ";"))
          (println "})()")))
>>>>>>> afd21fb1
      (when loop-locals
        (emitln ";})(" (comma-sep loop-locals) "))")))))

(defmethod emit :do
  [{:keys [statements ret env]}]
  (let [context (:context env)]
    (when (and statements (= :expr context)) (emitx "(function (){"))
    ;(when statements (emitln "{"))
    (emit-block context statements ret)
    ;(when statements (emitx "}"))
    (when (and statements (= :expr context)) (emitx "})()"))))

(defmethod emit :try*
  [{:keys [env try catch name finally]}]
  (let [context (:context env)
        subcontext (if (= :expr context) :return context)]
    (if (or name finally)
      (do
        (when (= :expr context) (emitx "(function (){"))
        (emitx "try{")
        (let [{:keys [statements ret]} try]
          (emit-block subcontext statements ret))
        (emitx "}")
        (when name
          (emitx "catch (" name "){")
          (when catch
            (let [{:keys [statements ret]} catch]
              (emit-block subcontext statements ret)))
          (emitx "}"))
        (when finally
          (let [{:keys [statements ret]} finally]
            (assert (not= :constant (:op ret)) "finally block cannot contain constant")
            (emitx "finally {")
            (emit-block subcontext statements ret)
            (emitx "}")))
        (when (= :expr context) (emitx "})()")))
      (let [{:keys [statements ret]} try]
        (when (and statements (= :expr context)) (emitx "(function (){"))
        (emit-block subcontext statements ret)
        (when (and statements (= :expr context)) (emitx "})()"))))))

(defmethod emit :let
  [{:keys [bindings statements ret env loop]}]
  (let [context (:context env)]
    (when (= :expr context) (emitx "(function (){"))
    (doseq [{:keys [name init]} bindings]
      (emitln "var " name " = " init ";"))
    (when loop (emitln "while(true){"))
    (emit-block (if (= :expr context) :return context) statements ret)
    (when loop
      (emitln "break;")
      (emitln "}"))
    ;(emitx "}")
    (when (= :expr context) (emitx "})()"))))

(defmethod emit :recur
  [{:keys [frame exprs env]}]
  (let [temps (vec (take (count exprs) (repeatedly gensym)))
        names (:names frame)]
    (emitln "{")
    (dotimes [i (count exprs)]
      (emitln "var " (temps i) " = " (exprs i) ";"))
    (dotimes [i (count exprs)]
      (emitln (names i) " = " (temps i) ";"))
    (emitln "continue;")
    (emitln "}")))

(defmethod emit :invoke
  [{:keys [f args env]}]
<<<<<<< HEAD
  (emit-wrap env
             (emitx f ".call("
                    (comma-sep (cons "null" args))
                    ")")))
=======
  (let [fn? (and (not (-> f :info :dynamic))
                 (-> f :info :fn-var))
        js? (= (-> f :info :ns) 'js)
        f (if fn?
            (let [info (-> f :info :info)
                  arity (count args)
                  methods (:methods info)]
              (if (or (> arity (:max-fixed-arity info))
                      (= (count methods) 1))
                f
                (let [arities (map #(-> % :params count) methods)]
                  (if (some #{arity} arities)
                    (update-in f [:info :name]
                               (fn [name] (symbol (str name ".__" arity))))
                    f))))
            f)]
    (emit-wrap env
               (print (str (emits f) (when-not (or fn? js?) ".call") "("
                           (let [args (map emits args)
                                 args (if-not (or fn? js?)
                                        (cons "null" args)
                                        args)]
                             (comma-sep args))
                           ")")))))
>>>>>>> afd21fb1

(defmethod emit :new
  [{:keys [ctor args env]}]
  (emit-wrap env
             (emitx "(new " ctor "("
                    (comma-sep args)
                    "))")))

(defmethod emit :set!
  [{:keys [target val env]}]
  (emit-wrap env (emitx target " = " val)))

(defmethod emit :ns
  [{:keys [name requires uses requires-macros env]}]
  (emitln "goog.provide('" (munge name) "');")
  (when-not (= name 'cljs.core)
    (emitln "goog.require('cljs.core');"))
  (doseq [lib (into (vals requires) (distinct (vals uses)))]
    (emitln "goog.require('" (munge lib) "');")))

(defmethod emit :deftype*
  [{:keys [t fields]}]
  (let [fields (map munge fields)]
    (emitln "")
    (emitln "/**")
    (emitln "* @constructor")
    (emitln "*/")
    (emitln t " = (function (" (comma-sep (map str fields)) "){")
    (doseq [fld fields]
      (emitln "this." fld " = " fld ";"))
    (emitln "})")))

(defmethod emit :defrecord*
  [{:keys [t fields]}]
  (let [fields (concat (map munge fields) '[__meta __extmap])]
    (emitln "")
    (emitln "/**")
    (emitln "* @constructor")
    (doseq [fld fields]
      (emitln "* @param {*} " fld))
    (emitln "* @param {*=} __meta ")
    (emitln "* @param {*=} __extmap")
    (emitln "*/")
    (emitln t " = (function (" (comma-sep (map str fields)) "){")
    (doseq [fld fields]
      (emitln "this." fld " = " fld ";"))
    (emitln "if(arguments.length>" (- (count fields) 2) "){")
    (emitln "this.__meta = __meta;")
    (emitln "this.__extmap = __extmap;")
    (emitln "} else {")
    (emitx "this.__meta=")
    (emit-constant nil)
    (emitln ";")
    (emitx "this.__extmap=")
    (emit-constant nil)
    (emitln ";")
    (emitln "}")
    (emitln "})")))

(defmethod emit :dot
  [{:keys [target field method args env]}]
  (emit-wrap env
             (if field
               (emitx target "." field)
               (emitx target "." method "("
                      (comma-sep args)
                      ")"))))

(defmethod emit :js
  [{:keys [env code segs args]}]
  (emit-wrap env
             (if code
               (emitx code)
               (emitx (interleave (concat segs (repeat nil))
                                  (concat args [nil]))))))

(declare analyze analyze-symbol analyze-seq)

(def specials '#{if def fn* do let* loop* throw try* recur new set! ns deftype* defrecord* . js* & quote})

(def ^:dynamic *recur-frames* nil)
(def ^:dynamic *loop-lets* nil)

(defmacro disallowing-recur [& body]
  `(binding [*recur-frames* (cons nil *recur-frames*)] ~@body))

(defn analyze-block
  "returns {:statements .. :ret .. :children ..}"
  [env exprs]
  (let [statements (disallowing-recur
                     (seq (map #(analyze (assoc env :context :statement) %) (butlast exprs))))
        ret (if (<= (count exprs) 1)
              (analyze env (first exprs))
              (analyze (assoc env :context (if (= :statement (:context env)) :statement :return)) (last exprs)))]
    {:statements statements :ret ret :children (vec (cons ret statements))}))

(defmulti parse (fn [op & rest] op))

(defmethod parse 'if
  [op env [_ test then else :as form] name]
  (let [test-expr (disallowing-recur (analyze (assoc env :context :expr) test))
        then-expr (analyze env then)
        else-expr (analyze env else)]
    {:env env :op :if :form form
     :test test-expr :then then-expr :else else-expr
     :children [test-expr then-expr else-expr]
     :unchecked @*unchecked-if*}))

(defmethod parse 'throw
  [op env [_ throw :as form] name]
  (let [throw-expr (disallowing-recur (analyze (assoc env :context :expr) throw))]
    {:env env :op :throw :form form
     :throw throw-expr
     :children [throw-expr]}))

(defmethod parse 'try*
  [op env [_ & body :as form] name]
  (let [body (vec body)
        catchenv (update-in env [:context] #(if (= :expr %) :return %))
        tail (peek body)
        fblock (when (and (seq? tail) (= 'finally (first tail)))
                  (rest tail))
        finally (when fblock
                  (analyze-block
                   (assoc env :context :statement)
                   fblock))
        body (if finally (pop body) body)
        tail (peek body)
        cblock (when (and (seq? tail)
                          (= 'catch (first tail)))
                 (rest tail))
        name (first cblock)
        locals (:locals catchenv)
        mname (when name (munge name))
        locals (if name
                 (assoc locals name {:name mname})
                 locals)
        catch (when cblock
                (analyze-block (assoc catchenv :locals locals) (rest cblock)))
        body (if name (pop body) body)
        try (when body
              (analyze-block (if (or name finally) catchenv env) body))]
    (when name (assert (not (namespace name)) "Can't qualify symbol in catch"))
    {:env env :op :try* :form form
     :try try
     :finally finally
     :name mname
     :catch catch
     :children [try {:name mname} catch finally]}))

(defmethod parse 'def
  [op env form name]
  (let [pfn (fn
              ([_ sym] {:sym sym})
              ([_ sym init] {:sym sym :init init})
              ([_ sym doc init] {:sym sym :doc doc :init init}))
        args (apply pfn form)
        sym (:sym args)
        tag (-> sym meta :tag)
        dynamic (-> sym meta :dynamic)
        ns-name (-> env :ns :name)]
    (assert (not (namespace sym)) "Can't def ns-qualified name")
    (let [env (if (or (and (not= ns-name 'cljs.core)
                           (core-name? env sym))
                      (get-in @namespaces [ns-name :uses sym]))
                (let [ev (resolve-existing-var (dissoc env :locals) sym)]
                  (when *cljs-warn-on-redef*
                    (binding [*out* *err*]
                      (println (str "WARNING: " sym " already refers to: " (symbol (str (:ns ev)) (str sym))
                                    " being replaced by: " (symbol (str ns-name) (str sym))
                                    (when (:line env)
                                      (str " at line " (:line env) " " *cljs-file*))))))
                  (swap! namespaces update-in [ns-name :excludes] conj sym)
                  (update-in env [:ns :excludes] conj sym))
                env)
          name (munge (:name (resolve-var (dissoc env :locals) sym)))
          init-expr (when (contains? args :init)
                      (disallowing-recur
                       (analyze (assoc env :context :expr) (:init args) sym)))
          fn-var? (and init-expr (= (:op init-expr) :fn))
          export-as (when-let [export-val (-> sym meta :export)]
                      (if (= true export-val) name export-val))
          doc (or (:doc args) (-> sym meta :doc))]
      (when-let [v (get-in @namespaces [ns-name :defs sym])]
        (when (and *cljs-warn-on-fn-var*
                   (not (-> sym meta :declared))
                   (and (:fn-var v) (not fn-var?)))
          (binding [*out* *err*]
            (println (str "WARNING: " (symbol (str ns-name) (str sym))
                          " no longer fn, references are stale"
                          (when (:line env)
                            (str ", at line " (:line env) " " *cljs-file*)))))))
      (swap! namespaces update-in [ns-name :defs sym]
             (fn [m]
               (let [m (assoc (or m {}) :name name)]
                 (merge m
                   (when tag {:tag tag})
                   (when dynamic {:dynamic true})
                   (when-let [line (:line env)]
                     {:file *cljs-file* :line line})
                   (when fn-var?
                     {:fn-var true :info init-expr})))))
      (merge {:env env :op :def :form form
              :name name :doc doc :init init-expr}
             (when tag {:tag tag})
             (when dynamic {:dynamic true})
             (when init-expr {:children [init-expr]})
             (when export-as {:export export-as})))))

(defn- analyze-fn-method [env locals meth]
  (letfn [(uniqify [[p & r]]
            (when p
              (cons (if (some #{p} r) (gensym (str p)) p)
                    (uniqify r))))]
   (let [params (first meth)
         fields (-> params meta ::fields)
         variadic (boolean (some '#{&} params))
         params (uniqify (remove '#{&} params))
         fixed-arity (count (if variadic (butlast params) params))
         body (next meth)
         gthis (and fields (gensym "this__"))
         locals (reduce (fn [m fld]
                          (assoc m fld
                                 {:name (symbol (str gthis "." (munge fld)))
                                  :field true
                                  :mutable (-> fld meta :mutable)}))
                        locals fields)
         locals (reduce (fn [m name] (assoc m name {:name (munge name)})) locals params)
         recur-frame {:names (vec (map munge params)) :flag (atom nil)}
         block (binding [*recur-frames* (cons recur-frame *recur-frames*)]
                 (analyze-block (assoc env :context :return :locals locals) body))]

     (merge {:env env :variadic variadic :params (map munge params) :max-fixed-arity fixed-arity :gthis gthis :recurs @(:flag recur-frame)} block))))

(defmethod parse 'fn*
  [op env [_ & args] name]
  (let [[name meths] (if (symbol? (first args))
                       [(first args) (next args)]
                       [name (seq args)])
        ;;turn (fn [] ...) into (fn ([]...))
        meths (if (vector? (first meths)) (list meths) meths)
        mname (when name (munge name))
        locals (:locals env)
        locals (if name (assoc locals name {:name mname}) locals)
        menv (if (> (count meths) 1) (assoc env :context :expr) env)
        methods (map #(analyze-fn-method menv locals %) meths)
        max-fixed-arity (apply max (map :max-fixed-arity methods))
        variadic (boolean (some :variadic methods))]
    ;;todo - validate unique arities, at most one variadic, variadic takes max required args
    {:env env :op :fn :name mname :methods methods :variadic variadic
     :recur-frames *recur-frames* :loop-lets *loop-lets*
     :jsdoc [(when variadic "@param {...*} var_args")]
     :max-fixed-arity max-fixed-arity}))

(defmethod parse 'do
  [op env [_ & exprs] _]
  (merge {:env env :op :do} (analyze-block env exprs)))

(defn analyze-let
  [encl-env [_ bindings & exprs :as form] is-loop]
  (assert (and (vector? bindings) (even? (count bindings))) "bindings must be vector of even number of elements")
  (let [context (:context encl-env)
        [bes env]
        (disallowing-recur
         (loop [bes []
                env (assoc encl-env :context :expr)
                bindings (seq (partition 2 bindings))]
           (if-let [[name init] (first bindings)]
             (do
               (assert (not (or (namespace name) (.contains (str name) "."))) (str "Invalid local name: " name))
               (let [init-expr (analyze env init)
                     be {:name (gensym (str (munge name) "__"))
                         :init init-expr
                         :tag (or (-> name meta :tag)
                                  (-> init-expr :tag))
                         :local true}]
                 (recur (conj bes be)
                        (assoc-in env [:locals name] be)
                        (next bindings))))
             [bes env])))
        recur-frame (when is-loop {:names (vec (map :name bes)) :flag (atom nil)})
        {:keys [statements ret children]}
        (binding [*recur-frames* (if recur-frame (cons recur-frame *recur-frames*) *recur-frames*)
                  *loop-lets* (cond
                               is-loop (or *loop-lets* ())
                               *loop-lets* (cons {:names (vec (map :name bes))} *loop-lets*))]
          (analyze-block (assoc env :context (if (= :expr context) :return context)) exprs))]
    {:env encl-env :op :let :loop is-loop
     :bindings bes :statements statements :ret ret :form form :children (into [children] (map :init bes))}))

(defmethod parse 'let*
  [op encl-env form _]
  (analyze-let encl-env form false))

(defmethod parse 'loop*
  [op encl-env form _]
  (analyze-let encl-env form true))

(defmethod parse 'recur
  [op env [_ & exprs] _]
  (let [context (:context env)
        frame (first *recur-frames*)]
    (assert frame "Can't recur here")
    (assert (= (count exprs) (count (:names frame))) "recur argument count mismatch")
    (reset! (:flag frame) true)
    (assoc {:env env :op :recur}
      :frame frame
      :exprs (disallowing-recur (vec (map #(analyze (assoc env :context :expr) %) exprs))))))

(defmethod parse 'quote
  [_ env [_ x] _]
  {:op :constant :env env :form x})

(defmethod parse 'new
  [_ env [_ ctor & args] _]
  (disallowing-recur
   (let [enve (assoc env :context :expr)
         ctorexpr (analyze enve ctor)
         argexprs (vec (map #(analyze enve %) args))]
     {:env env :op :new :ctor ctorexpr :args argexprs :children (conj argexprs ctorexpr)})))

(defmethod parse 'set!
  [_ env [_ target val] _]
  (disallowing-recur
   (let [enve (assoc env :context :expr)
         targetexpr (cond
                     (= target '*unchecked-if*)
                     (do
                       (reset! *unchecked-if* val)
                       ::set-unchecked-if)

                     (symbol? target)
                     (do
                       (let [local (-> env :locals target)]
                         (assert (or (nil? local)
                                     (and (:field local)
                                          (:mutable local)))
                                 "Can't set! local var or non-mutable field"))
                       (analyze-symbol enve target))

                     :else
                     (when (seq? target)
                       (let [targetexpr (analyze-seq enve target nil)]
                         (when (:field targetexpr)
                           targetexpr))))
         valexpr (analyze enve val)]
     (assert targetexpr "set! target must be a field or a symbol naming a var")
     (cond
      (= targetexpr ::set-unchecked-if) {:env env :op :no-op}
      :else {:env env :op :set! :target targetexpr
             :val valexpr :children [targetexpr valexpr]}))))

(defmethod parse 'ns
  [_ env [_ name & args] _]
  (let [excludes
        (reduce (fn [s [k exclude xs]]
                  (if (= k :refer-clojure)
                    (do
                      (assert (= exclude :exclude) "Only [:refer-clojure :exclude [names]] form supported")
                      (into s xs))
                    s))
                #{} args)
        {uses :use requires :require uses-macros :use-macros requires-macros :require-macros :as params}
        (reduce (fn [m [k & libs]]
                  (assert (#{:use :use-macros :require :require-macros} k)
                          "Only :refer-clojure, :require, :require-macros, :use and :use-macros libspecs supported")
                  (assoc m k (into {}
                                   (mapcat (fn [[lib kw expr]]
                                             (case k
                                               (:require :require-macros)
                                               (do (assert (and expr (= :as kw))
                                                           "Only (:require [lib.ns :as alias]*) form of :require / :require-macros is supported")
                                                   [[expr lib]])
                                               (:use :use-macros)
                                               (do (assert (and expr (= :only kw))
                                                           "Only (:use [lib.ns :only [names]]*) form of :use / :use-macros is supported")
                                                   (map vector expr (repeat lib)))))
                                           libs))))
                {} (remove (fn [[r]] (= r :refer-clojure)) args))]
    (set! *cljs-ns* name)
    (require 'cljs.core)
    (doseq [nsym (concat (vals requires-macros) (vals uses-macros))]
      (clojure.core/require nsym))
    (swap! namespaces #(-> %
                           (assoc-in [name :name] name)
                           (assoc-in [name :excludes] excludes)
                           (assoc-in [name :uses] uses)
                           (assoc-in [name :requires] requires)
                           (assoc-in [name :uses-macros] uses-macros)
                           (assoc-in [name :requires-macros]
                                     (into {} (map (fn [[alias nsym]]
                                                     [alias (find-ns nsym)])
                                                   requires-macros)))))
    {:env env :op :ns :name name :uses uses :requires requires
     :uses-macros uses-macros :requires-macros requires-macros :excludes excludes}))

(defmethod parse 'deftype*
  [_ env [_ tsym fields] _]
  (let [t (munge (:name (resolve-var (dissoc env :locals) tsym)))]
    (swap! namespaces update-in [(-> env :ns :name) :defs tsym]
           (fn [m]
             (let [m (assoc (or m {}) :name t)]
               (if-let [line (:line env)]
                 (-> m
                     (assoc :file *cljs-file*)
                     (assoc :line line))
                 m))))
    {:env env :op :deftype* :t t :fields fields}))

(defmethod parse 'defrecord*
  [_ env [_ tsym fields] _]
  (let [t (munge (:name (resolve-var (dissoc env :locals) tsym)))]
    (swap! namespaces update-in [(-> env :ns :name) :defs tsym]
           (fn [m]
             (let [m (assoc (or m {}) :name t)]
               (if-let [line (:line env)]
                 (-> m
                     (assoc :file *cljs-file*)
                     (assoc :line line))
                 m))))
    {:env env :op :defrecord* :t t :fields fields}))

;; dot accessor code

(def ^:private property-symbol? #(boolean (and (symbol? %) (re-matches #"^-.*" (name %)))))

(defn- clean-symbol
  [sym]
  (symbol
   (if (property-symbol? sym)
     (-> sym name (.substring 1) munge)
     (-> sym name munge))))

(defn- classify-dot-form
  [[target member args]]
  [(cond (nil? target) ::error
         :default      ::expr)
   (cond (property-symbol? member) ::property
         (symbol? member)          ::symbol
         (seq? member)             ::list
         :default                  ::error)
   (cond (nil? args) ()
         :default    ::expr)])

(defmulti build-dot-form #(classify-dot-form %))

;; (. o -p)
;; (. (...) -p)
(defmethod build-dot-form [::expr ::property ()]
  [[target prop _]]
  {:dot-action ::access :target target :field (clean-symbol prop)})

;; (. o -p <args>)
(defmethod build-dot-form [::expr ::property ::list]
  [[target prop args]]
  (throw (Error. (str "Cannot provide arguments " args " on property access " prop))))

(defn- build-method-call
  "Builds the intermediate method call map used to reason about the parsed form during
  compilation."
  [target meth args]
  (if (symbol? meth)
    {:dot-action ::call :target target :method (munge meth) :args args}
    {:dot-action ::call :target target :method (munge (first meth)) :args args}))

;; (. o m 1 2)
(defmethod build-dot-form [::expr ::symbol ::expr]
  [[target meth args]]
  (build-method-call target meth args))

;; (. o m)
(defmethod build-dot-form [::expr ::symbol ()]
  [[target meth args]]
  (build-method-call target meth args))

;; (. o (m))
;; (. o (m 1 2))
(defmethod build-dot-form [::expr ::list ()]
  [[target meth-expr _]]
  (build-method-call target (first meth-expr) (rest meth-expr)))

(defmethod build-dot-form :default
  [dot-form]
  (throw (Error. (str "Unknown dot form of " (list* '. dot-form) " with classification " (classify-dot-form dot-form)))))

(defmethod parse '.
  [_ env [_ target & [field & member+]] _]
  (disallowing-recur
   (let [{:keys [dot-action target method field args]} (build-dot-form [target field member+])
         enve        (assoc env :context :expr)
         targetexpr  (analyze enve target)
         children    [enve]]
     (case dot-action
           ::access {:env env :op :dot :children children
                     :target targetexpr
                     :field field}
           ::call   (let [argexprs (map #(analyze enve %) args)]
                      {:env env :op :dot :children (into children argexprs)
                       :target targetexpr
                       :method method
                       :args argexprs})))))

(defmethod parse 'js*
  [op env [_ jsform & args :as form] _]
  (assert (string? jsform))
  (if args
    (disallowing-recur
     (let [seg (fn seg [^String s]
                 (let [idx (.indexOf s "~{")]
                   (if (= -1 idx)
                     (list s)
                     (let [end (.indexOf s "}" idx)]
                       (cons (subs s 0 idx) (seg (subs s (inc end))))))))
           enve (assoc env :context :expr)
           argexprs (vec (map #(analyze enve %) args))]
       {:env env :op :js :segs (seg jsform) :args argexprs :children argexprs
        :tag (-> form meta :tag) :form form}))
    (let [interp (fn interp [^String s]
                   (let [idx (.indexOf s "~{")]
                     (if (= -1 idx)
                       (list s)
                       (let [end (.indexOf s "}" idx)
                             inner (:name (resolve-existing-var env (symbol (subs s (+ 2 idx) end))))]
                         (cons (subs s 0 idx) (cons inner (interp (subs s (inc end)))))))))]
      {:env env :op :js :code (apply str (interp jsform))
       :tag (-> form meta :tag)})))

(defn parse-invoke
  [env [f & args]]
  (disallowing-recur
   (let [enve (assoc env :context :expr)
         fexpr (analyze enve f)
         argexprs (vec (map #(analyze enve %) args))]
     {:env env :op :invoke :f fexpr :args argexprs
      :children (conj argexprs fexpr) :tag (-> fexpr :info :tag)})))

(defn analyze-symbol
  "Finds the var associated with sym"
  [env sym]
  (let [ret {:env env :form sym}
        lb (-> env :locals sym)]
    (if lb
      (assoc ret :op :var :info lb)
      (assoc ret :op :var :info (resolve-existing-var env sym)))))

(defn get-expander [sym env]
  (let [mvar
        (when-not (or (-> env :locals sym)        ;locals hide macros
                      (and (-> env :ns :excludes sym)
                           (not (-> env :ns :uses-macros sym))))
          (if-let [nstr (namespace sym)]
            (when-let [ns (cond
                           (= "clojure.core" nstr) (find-ns 'cljs.core)
                           (.contains nstr ".") (find-ns (symbol nstr))
                           :else
                           (-> env :ns :requires-macros (get (symbol nstr))))]
              (.findInternedVar ^clojure.lang.Namespace ns (symbol (name sym))))
            (if-let [nsym (-> env :ns :uses-macros sym)]
              (.findInternedVar ^clojure.lang.Namespace (find-ns nsym) sym)
              (.findInternedVar ^clojure.lang.Namespace (find-ns 'cljs.core) sym))))]
    (when (and mvar (.isMacro ^clojure.lang.Var mvar))
      @mvar)))

(defn macroexpand-1 [env form]
  (let [op (first form)]
    (if (specials op)
      form
      (if-let [mac (and (symbol? op) (get-expander op env))]
        (apply mac form env (rest form))
        (if (symbol? op)
          (let [opname (str op)]
            (cond
             (= (first opname) \.) (let [[target & args] (next form)]
                                     (list* '. target (symbol (subs opname 1)) args))
             (= (last opname) \.) (list* 'new (symbol (subs opname 0 (dec (count opname)))) (next form))
             :else form))
          form)))))

(defn analyze-seq
  [env form name]
  (let [env (assoc env :line
                   (or (-> form meta :line)
                       (:line env)))]
    (let [op (first form)]
      (assert (not (nil? op)) "Can't call nil")
      (let [mform (macroexpand-1 env form)]
        (if (identical? form mform)
          (if (specials op)
            (parse op env form name)
            (parse-invoke env form))
          (analyze env mform name))))))

(declare analyze-wrap-meta)

(defn analyze-map
  [env form name]
  (let [expr-env (assoc env :context :expr)
        simple-keys? (every? #(or (string? %) (keyword? %))
                             (keys form))
        ks (disallowing-recur (vec (map #(analyze expr-env % name) (keys form))))
        vs (disallowing-recur (vec (map #(analyze expr-env % name) (vals form))))]
    (analyze-wrap-meta {:op :map :env env :form form :children (vec (concat ks vs))
                        :keys ks :vals vs :simple-keys? simple-keys?}
                       name)))

(defn analyze-vector
  [env form name]
  (let [expr-env (assoc env :context :expr)
        items (disallowing-recur (vec (map #(analyze expr-env % name) form)))]
    (analyze-wrap-meta {:op :vector :env env :form form :children items} name)))

(defn analyze-set
  [env form name]
  (let [expr-env (assoc env :context :expr)
        items (disallowing-recur (vec (map #(analyze expr-env % name) form)))]
    (analyze-wrap-meta {:op :set :env env :form form :children items} name)))

(defn analyze-wrap-meta [expr name]
  (let [form (:form expr)]
    (if (meta form)
      (let [env (:env expr) ; take on expr's context ourselves
            expr (assoc-in expr [:env :context] :expr) ; change expr to :expr
            meta-expr (analyze-map (:env expr) (meta form) name)]
        {:op :meta :env env :form form :children [meta-expr expr]
         :meta meta-expr :expr expr})
      expr)))

(defn analyze
  "Given an environment, a map containing {:locals (mapping of names to bindings), :context
  (one of :statement, :expr, :return), :ns (a symbol naming the
  compilation ns)}, and form, returns an expression object (a map
  containing at least :form, :op and :env keys). If expr has any (immediately)
  nested exprs, must have :children [exprs...] entry. This will
  facilitate code walking without knowing the details of the op set."
  ([env form] (analyze env form nil))
  ([env form name]
     (let [form (if (instance? clojure.lang.LazySeq form)
                  (or (seq form) ())
                  form)]
       (cond
        (symbol? form) (analyze-symbol env form)
        (and (seq? form) (seq form)) (analyze-seq env form name)
        (map? form) (analyze-map env form name)
        (vector? form) (analyze-vector env form name)
        (set? form) (analyze-set env form name)
        :else {:op :constant :env env :form form}))))

(defn analyze-file
  [f]
  (let [res (if (= \/ (first f)) f (io/resource f))]
    (assert res (str "Can't find " f " in classpath"))
    (binding [*cljs-ns* 'cljs.user
              *cljs-file* (.getPath ^java.net.URL res)]
      (with-open [r (io/reader res)]
        (let [env {:ns (@namespaces *cljs-ns*) :context :statement :locals {}}
              pbr (clojure.lang.LineNumberingPushbackReader. r)
              eof (Object.)]
          (loop [r (read pbr false eof false)]
            (let [env (assoc env :ns (@namespaces *cljs-ns*))]
              (when-not (identical? eof r)
                (analyze env r)
                (recur (read pbr false eof false))))))))))

(defn forms-seq
  "Seq of forms in a Clojure or ClojureScript file."
  ([f]
     (forms-seq f (clojure.lang.LineNumberingPushbackReader. (io/reader f))))
  ([f ^java.io.PushbackReader rdr]
     (if-let [form (read rdr nil nil)]
       (lazy-seq (cons form (forms-seq f rdr)))
       (.close rdr))))

(defn rename-to-js
  "Change the file extension from .cljs to .js. Takes a File or a
  String. Always returns a String."
  [file-str]
  (clojure.string/replace file-str #".cljs$" ".js"))

(defn mkdirs
  "Create all parent directories for the passed file."
  [^java.io.File f]
  (.mkdirs (.getParentFile (.getCanonicalFile f))))

(defmacro with-core-cljs
  "Ensure that core.cljs has been loaded."
  [& body]
  `(do (when-not (:defs (get @namespaces 'cljs.core))
         (analyze-file "cljs/core.cljs"))
       ~@body))

(defn compile-file* [src dest]
  (with-core-cljs
    (with-open [out ^java.io.Writer (io/make-writer dest {})]
      (binding [*out* out
                *cljs-ns* 'cljs.user
                *cljs-file* (.getPath ^java.io.File src)
                *position* (atom [0 0])]
        (loop [forms (forms-seq src)
               ns-name nil
               deps nil]
          (if (seq forms)
            (let [env {:ns (@namespaces *cljs-ns*) :context :statement :locals {}}
                  ast (analyze env (first forms))]
              (do (emit ast)
                  (if (= (:op ast) :ns)
                    (recur (rest forms) (:name ast) (merge (:uses ast) (:requires ast)))
                    (recur (rest forms) ns-name deps))))
            {:ns (or ns-name 'cljs.user)
             :provides [ns-name]
             :requires (if (= ns-name 'cljs.core) (set (vals deps)) (conj (set (vals deps)) 'cljs.core))
             :file dest}))))))

(defn requires-compilation?
  "Return true if the src file requires compilation."
  [^java.io.File src ^java.io.File dest]
  (or (not (.exists dest))
      (> (.lastModified src) (.lastModified dest))))

(defn compile-file
  "Compiles src to a file of the same name, but with a .js extension,
   in the src file's directory.

   With dest argument, write file to provided location. If the dest
   argument is a file outside the source tree, missing parent
   directories will be created. The src file will only be compiled if
   the dest file has an older modification time.

   Both src and dest may be either a String or a File.

   Returns a map containing {:ns .. :provides .. :requires .. :file ..}.
   If the file was not compiled returns only {:file ...}"
  ([src]
     (let [dest (rename-to-js src)]
       (compile-file src dest)))
  ([src dest]
     (let [src-file (io/file src)
           dest-file (io/file dest)]
       (if (.exists src-file)
         (if (requires-compilation? src-file dest-file)
           (do (mkdirs dest-file)
               (compile-file* src-file dest-file))
           {:file dest-file})
         (throw (java.io.FileNotFoundException. (str "The file " src " does not exist.")))))))

(comment
  ;; flex compile-file
  (do
    (compile-file "/tmp/hello.cljs" "/tmp/something.js")
    (slurp "/tmp/hello.js")

    (compile-file "/tmp/somescript.cljs")
    (slurp "/tmp/somescript.js")))

(defn path-seq
  [file-str]
  (->> java.io.File/separator
       java.util.regex.Pattern/quote
       re-pattern
       (string/split file-str)))

(defn to-path
  ([parts]
     (to-path parts java.io.File/separator))
  ([parts sep]
     (apply str (interpose sep parts))))

(defn to-target-file
  "Given the source root directory, the output target directory and
  file under the source root, produce the target file."
  [^java.io.File dir ^String target ^java.io.File file]
  (let [dir-path (path-seq (.getAbsolutePath dir))
        file-path (path-seq (.getAbsolutePath file))
        relative-path (drop (count dir-path) file-path)
        parents (butlast relative-path)
        parent-file (java.io.File. ^String (to-path (cons target parents)))]
    (java.io.File. parent-file ^String (rename-to-js (last relative-path)))))

(defn cljs-files-in
  "Return a sequence of all .cljs files in the given directory."
  [dir]
  (filter #(let [name (.getName ^java.io.File %)]
             (and (.endsWith name ".cljs")
                  (not= \. (first name))
                  (not (contains? cljs-reserved-file-names name))))
          (file-seq dir)))

(defn compile-root
  "Looks recursively in src-dir for .cljs files and compiles them to
   .js files. If target-dir is provided, output will go into this
   directory mirroring the source directory structure. Returns a list
   of maps containing information about each file which was compiled
   in dependency order."
  ([src-dir]
     (compile-root src-dir "out"))
  ([src-dir target-dir]
     (let [src-dir-file (io/file src-dir)]
       (loop [cljs-files (cljs-files-in src-dir-file)
              output-files []]
         (if (seq cljs-files)
           (let [cljs-file (first cljs-files)
                 output-file ^java.io.File (to-target-file src-dir-file target-dir cljs-file)
                 ns-info (compile-file cljs-file output-file)]
             (recur (rest cljs-files) (conj output-files (assoc ns-info :file-name (.getPath output-file)))))
           output-files)))))

(comment
  ;; compile-root
  ;; If you have a standard project layout with all file in src
  (compile-root "src")
  ;; will produce a mirrored directory structure under "out" but all
  ;; files will be compiled to js.
  )

(comment

;;the new way - use the REPL!!
(require '[cljs.compiler :as comp])
(def repl-env (comp/repl-env))
(comp/repl repl-env)
;having problems?, try verbose mode
(comp/repl repl-env :verbose true)
;don't forget to check for uses of undeclared vars
(comp/repl repl-env :warn-on-undeclared true)

(test-stuff)
(+ 1 2 3)
([ 1 2 3 4] 2)
({:a 1 :b 2} :a)
({1 1 2 2} 1)
(#{1 2 3} 2)
(:b {:a 1 :b 2})
('b '{:a 1 b 2})

(extend-type number ISeq (-seq [x] x))
(seq 42)
;(aset cljs.core.ISeq "number" true)
;(aget cljs.core.ISeq "number")
(satisfies? ISeq 42)
(extend-type nil ISeq (-seq [x] x))
(satisfies? ISeq nil)
(seq nil)

(extend-type default ISeq (-seq [x] x))
(satisfies? ISeq true)
(seq true)

(test-stuff)

(array-seq [])
(defn f [& etc] etc)
(f)

(in-ns 'cljs.core)
;;hack on core


(deftype Foo [a] IMeta (-meta [_] (fn [] a)))
((-meta (Foo. 42)))

;;OLD way, don't you want to use the REPL?
(in-ns 'cljs.compiler)
(import '[javax.script ScriptEngineManager])
(def jse (-> (ScriptEngineManager.) (.getEngineByName "JavaScript")))
(.eval jse cljs.compiler/bootjs)
(def envx {:ns (@namespaces 'cljs.user) :context :expr :locals '{ethel {:name ethel__123 :init nil}}})
(analyze envx nil)
(analyze envx 42)
(analyze envx "foo")
(analyze envx 'fred)
(analyze envx 'fred.x)
(analyze envx 'ethel)
(analyze envx 'ethel.x)
(analyze envx 'my.ns/fred)
(analyze envx 'your.ns.fred)
(analyze envx '(if test then else))
(analyze envx '(if test then))
(analyze envx '(and fred ethel))
(analyze (assoc envx :context :statement) '(def test "fortytwo" 42))
(analyze (assoc envx :context :expr) '(fn* ^{::fields [a b c]} [x y] a y x))
(analyze (assoc envx :context :statement) '(let* [a 1 b 2] a))
(analyze (assoc envx :context :statement) '(defprotocol P (bar [a]) (baz [b c])))
(analyze (assoc envx :context :statement) '(. x y))
(analyze envx '(fn foo [x] (let [x 42] (js* "~{x}['foobar']"))))

(analyze envx '(ns fred (:require [your.ns :as yn]) (:require-macros [clojure.core :as core])))
(defmacro js [form]
  `(emit (analyze {:ns (@namespaces 'cljs.user) :context :statement :locals {}} '~form)))

(defn jscapture [form]
  "just grabs the js, doesn't print it"
  (with-out-str
    (emit (analyze {:ns (@namespaces 'cljs.user) :context :expr :locals {}} form))))

(defn jseval [form]
  (let [js (jscapture form)]
    ;;(prn js)
    (.eval jse (str "print(" js ")"))))

;; from closure.clj
(optimize (jscapture '(defn foo [x y] (if true 46 (recur 1 x)))))

(js (if a b c))
(js (def x 42))
(js (defn foo [a b] a))
(js (do 1 2 3))
(js (let [a 1 b 2 a b] a))

(js (ns fred (:require [your.ns :as yn]) (:require-macros [cljs.core :as core])))

(js (def foo? (fn* ^{::fields [a? b c]} [x y] (if true a? (recur 1 x)))))
(js (def foo (fn* ^{::fields [a b c]} [x y] (if true a (recur 1 x)))))
(js (defn foo [x y] (if true x y)))
(jseval '(defn foo [x y] (if true x y)))
(js (defn foo [x y] (if true 46 (recur 1 x))))
(jseval '(defn foo [x y] (if true 46 (recur 1 x))))
(jseval '(foo 1 2))
(js (and fred ethel))
(jseval '(ns fred (:require [your.ns :as yn]) (:require-macros [cljs.core :as core])))
(js (def x 42))
(jseval '(def x 42))
(jseval 'x)
(jseval '(if 42 1 2))
(jseval '(or 1 2))
(jseval '(fn* [x y] (if true 46 (recur 1 x))))
(.eval jse "print(test)")
(.eval jse "print(cljs.user.Foo)")
(.eval jse  "print(cljs.user.Foo = function (){\n}\n)")
(js (def fred 42))
(js (deftype* Foo [a b-foo c]))
(jseval '(deftype* Foo [a b-foo c]))
(jseval '(. (new Foo 1 2 3) b-foo))
(js (. (new Foo 1 2 3) b))
(.eval jse "print(new cljs.user.Foo(1, 42, 3).b)")
(.eval jse "(function (x, ys){return Array.prototype.slice.call(arguments, 1);})(1,2)[0]")

(macroexpand-1 '(cljs.core/deftype Foo [a b c] Fred (fred [x] a) (fred [x y] b) (ethel [x] c) Ethel (foo [] d)))
(-> (macroexpand-1 '(cljs.core/deftype Foo [a b c] Fred (fred [x] a) (fred [x y] b) (ethel [x] c) Ethel (foo [] d)))
    last last last first meta)

(macroexpand-1 '(cljs.core/extend-type Foo Fred (fred ([x] a) ([x y] b)) (ethel ([x] c)) Ethel (foo ([] d))))
(js (new foo.Bar 65))
(js (defprotocol P (bar [a]) (baz [b c])))
(js (. x y))
(js (. "fred" (y)))
(js (. x y 42 43))
(js (.. a b c d))
(js (. x (y 42 43)))
(js (fn [x] x))
(js (fn ([t] t) ([x y] y) ([ a b & zs] b)))

(js (. (fn foo ([t] t) ([x y] y) ([a b & zs] b)) call nil 1 2))
(js (fn foo
      ([t] t)
      ([x y] y)
      ([ a b & zs] b)))

(js ((fn foo
       ([t] (foo t nil))
       ([x y] y)
       ([ a b & zs] b)) 1 2 3))


(jseval '((fn foo ([t] t) ([x y] y) ([ a b & zs] zs)) 12 13 14 15))

(js (defn foo [this] this))

(js (defn foo [a b c & ys] ys))
(js ((fn [x & ys] ys) 1 2 3 4))
(jseval '((fn [x & ys] ys) 1 2 3 4))
(js (cljs.core/deftype Foo [a b c] Fred (fred [x] a) (fred [x y] a)  (ethel [x] c) Ethel (foo [] d)))
(jseval '(cljs.core/deftype Foo [a b c] Fred (fred [x] a) (fred [x y] a)  (ethel [x] c) Ethel (foo [] d)))

(js (do
           (defprotocol Proto (foo [this]))
           (deftype Type [a] Proto (foo [this] a))
           (foo (new Type 42))))

(jseval '(do
           (defprotocol P-roto (foo? [this]))
           (deftype T-ype [a] P-roto (foo? [this] a))
           (foo? (new T-ype 42))))

(js (def x (fn foo [x] (let [x 42] (js* "~{x}['foobar']")))))
(js (let [a 1 b 2 a b] a))

(doseq [e '[nil true false 42 "fred" fred ethel my.ns/fred your.ns.fred
            (if test then "fooelse")
            (def x 45)
            (do x y y)
            (fn* [x y] x y x)
            (fn* [x y] (if true 46 (recur 1 x)))
            (let* [a 1 b 2 a a] a b)
            (do "do1")
            (loop* [x 1 y 2] (if true 42 (do (recur 43 44))))
            (my.foo 1 2 3)
            (let* [a 1 b 2 c 3] (set! y.s.d b) (new fred.Ethel a b c))
            (let [x (do 1 2 3)] x)
            ]]
  (->> e (analyze envx) emit)
  (newline)))<|MERGE_RESOLUTION|>--- conflicted
+++ resolved
@@ -41,13 +41,10 @@
 (def ^:dynamic *cljs-file* nil)
 (def ^:dynamic *cljs-warn-on-undeclared* false)
 (def ^:dynamic *cljs-warn-on-redef* true)
-<<<<<<< HEAD
-(def ^:dynamic *position* nil)
-=======
 (def ^:dynamic *cljs-warn-on-dynamic* true)
 (def ^:dynamic *cljs-warn-on-fn-var* true)
 (def ^:dynamic *unchecked-if* (atom false))
->>>>>>> afd21fb1
+(def ^:dynamic *position* nil)
 
 (defmacro ^:private debug-prn
   [& args]
@@ -216,6 +213,9 @@
 
 (defmulti emit :op)
 
+(defmethod emit :no-op
+  [m] (println "void 0;"))
+
 (defn emitx [& xs]
   (doseq [x xs]
     (cond
@@ -310,23 +310,9 @@
 
 (defmethod emit-constant clojure.lang.PersistentHashSet [x]
   (emit-meta-constant x
-<<<<<<< HEAD
     (concat ["cljs.core.set(["]
             (comma-sep (map #(fn [] (emit-constant %)) x))
             ["])"])))
-=======
-    (str "cljs.core.set(["
-         (comma-sep (map #(with-out-str (emit-constant %)) x))
-         "])")))
-
-(defmulti emit :op)
-
-(defmethod emit :no-op
-  [m] (println "void 0;"))
-
-(defn ^String emits [expr]
-  (with-out-str (emit expr)))
->>>>>>> afd21fb1
 
 (defn emit-block
   [context statements ret]
@@ -407,21 +393,16 @@
 
 (defmethod emit :if
   [{:keys [test then else env unchecked]}]
-  (let [context (:context env)]
+  (let [context (:context env)
+        checked (not (or unchecked (safe-test? test)))]
     (if (= :expr context)
-<<<<<<< HEAD
-      (emitx "(cljs.core.truth_(" test ")?" then ":" else ")")
+      (emitx "(" (when checked "cljs.core.truth_") "(" test ")?" then ":" else ")")
       (do
-        (emitln "if(cljs.core.truth_(" test "))")
+        (if checked
+          (emitln "if(cljs.core.truth_(" test "))")
+          (emitln "if(" test ")"))
         (emitln "{" then "} else")
         (emitln "{" else "}")))))
-=======
-      (print (str "(" (when-not (or unchecked (safe-test? test)) "cljs.core.truth_")
-                  "(" (emits test) ")?" (emits then) ":" (emits else) ")"))
-      (let [testsym (gensym "test")]
-        (print (str "if(" (when-not (or unchecked (safe-test? test)) "cljs.core.truth_")
-                    "(" (emits test) "))\n{" (emits then) "} else\n{" (emits else) "}\n"))))))
->>>>>>> afd21fb1
 
 (defmethod emit :throw
   [{:keys [throw env]}]
@@ -561,23 +542,14 @@
           (emitln "(function() {")
           (emitln "var " name " = null;")
           (doseq [[n meth] ms]
-<<<<<<< HEAD
             (emitx "var " n " = ")
             (if (:variadic meth)
               (emit-variadic-fn-method meth)
               (emit-fn-method meth))
             (emitln ";"))
-          (emitln name " = function(" (comma-sep (if variadic
-                                                   (concat (butlast maxparams) ['var_args])
-                                                   maxparams)) "){")
-=======
-            (println (str "var " n " = " (with-out-str (if (:variadic meth)
-                                                           (emit-variadic-fn-method meth)
-                                                           (emit-fn-method meth))) ";")))
-          (println (str name " = function(" (comma-sep (if variadic
-                                                         (concat (butlast maxparams) ['var_args])
-                                                         maxparams)) "){"))
->>>>>>> afd21fb1
+            (emitln name " = function(" (comma-sep (if variadic
+                                                     (concat (butlast maxparams) ['var_args])
+                                                     maxparams)) "){")
           (when variadic
             (emitln "var " (last maxparams) " = var_args;"))
           (emitln "switch(arguments.length){")
@@ -593,21 +565,14 @@
           (emitln "throw('Invalid arity: ' + arguments.length);")
           (emitln "};")
           (when variadic
-<<<<<<< HEAD
             (emitln name ".cljs$lang$maxFixedArity = " max-fixed-arity ";")
             (emitln name ".cljs$lang$applyTo = " (some #(let [[n m] %] (when (:variadic m) n)) ms) ".cljs$lang$applyTo;"))
-          (emitln "return " name ";")
-          (emitln "})()")))
-=======
-            (println (str name ".cljs$lang$maxFixedArity = " max-fixed-arity ";"))
-            (println (str name ".cljs$lang$applyTo = " (some #(let [[n m] %] (when (:variadic m) n)) ms) ".cljs$lang$applyTo;")))
           (when has-name?
             (doseq [[n meth] ms]
               (let [c (count (:params meth))]
-               (println (str name ".__" c " = " n ";")))))
-          (println (str "return " name ";"))
-          (println "})()")))
->>>>>>> afd21fb1
+               (emitln name ".__" c " = " n ";"))))
+          (emitln "return " name ";")
+          (emitln "})()")))
       (when loop-locals
         (emitln ";})(" (comma-sep loop-locals) "))")))))
 
@@ -677,12 +642,6 @@
 
 (defmethod emit :invoke
   [{:keys [f args env]}]
-<<<<<<< HEAD
-  (emit-wrap env
-             (emitx f ".call("
-                    (comma-sep (cons "null" args))
-                    ")")))
-=======
   (let [fn? (and (not (-> f :info :dynamic))
                  (-> f :info :fn-var))
         js? (= (-> f :info :ns) 'js)
@@ -700,14 +659,10 @@
                     f))))
             f)]
     (emit-wrap env
-               (print (str (emits f) (when-not (or fn? js?) ".call") "("
-                           (let [args (map emits args)
-                                 args (if-not (or fn? js?)
-                                        (cons "null" args)
-                                        args)]
-                             (comma-sep args))
-                           ")")))))
->>>>>>> afd21fb1
+      (emitx f (when-not (or fn? js?) ".call") "("
+                 (let [args (if (or fn? js?) args (cons "null" args))]
+                   (comma-sep args))
+                 ")"))))
 
 (defmethod emit :new
   [{:keys [ctor args env]}]
