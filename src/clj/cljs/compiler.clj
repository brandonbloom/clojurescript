;   Copyright (c) Rich Hickey. All rights reserved.
;   The use and distribution terms for this software are covered by the
;   Eclipse Public License 1.0 (http://opensource.org/licenses/eclipse-1.0.php)
;   which can be found in the file epl-v10.html at the root of this distribution.
;   By using this software in any fashion, you are agreeing to be bound by
;   the terms of this license.
;   You must not remove this notice, or any other, from this software.

(set! *warn-on-reflection* true)

(ns cljs.compiler
  (:refer-clojure :exclude [munge macroexpand-1])
  (:require [clojure.java.io :as io]
            [clojure.string :as string]
            [cljs.tagged-literals :as tags]
            [cljs.analyzer :as ana])
  (:import java.lang.StringBuilder))

(declare munge)

(def js-reserved
  #{"abstract" "boolean" "break" "byte" "case"
    "catch" "char" "class" "const" "continue"
    "debugger" "default" "delete" "do" "double"
    "else" "enum" "export" "extends" "final"
    "finally" "float" "for" "function" "goto" "if"
    "implements" "import" "in" "instanceof" "int"
    "interface" "let" "long" "native" "new"
    "package" "private" "protected" "public"
    "return" "short" "static" "super" "switch"
    "synchronized" "this" "throw" "throws"
    "transient" "try" "typeof" "var" "void"
    "volatile" "while" "with" "yield" "methods"
    "null"})

(def ^:dynamic *cljs-source-map* nil)
(def ^:dynamic *cljs-gen-col* nil)
(def ^:dynamic *cljs-gen-line* nil)

(def ^:dynamic *emitted-provides* nil)
(def ^:dynamic *lexical-renames* {})
(def cljs-reserved-file-names #{"deps.cljs"})

(defmacro ^:private debug-prn
  [& args]
  `(.println System/err (str ~@args)))

(defonce ns-first-segments (atom '#{"cljs" "clojure"}))

(defn munge
  ([s] (munge s js-reserved))
  ([s reserved]
    (if (map? s)
      ; Unshadowing
      (let [{:keys [name field] :as info} s
            depth (loop [d 0, {:keys [shadow]} info]
                    (cond
                      shadow (recur (inc d) shadow)
                      (@ns-first-segments (str name)) (inc d)
                      :else d))
            renamed (*lexical-renames* (System/identityHashCode s))
            munged-name (munge (cond field (str "self__." name)
                                     renamed renamed
                                     :else name)
                               reserved)]
        (if (or field (zero? depth))
          munged-name
          (symbol (str munged-name "__$" depth))))
      ; String munging
      (let [ss (string/replace (str s) #"\/(.)" ".$1") ; Division is special
            ss (apply str (map #(if (reserved %) (str % "$") %)
                               (string/split ss #"(?<=\.)|(?=\.)")))
            ms (clojure.lang.Compiler/munge ss)]
        (if (symbol? s)
          (symbol ms)
          ms)))))

(defn- comma-sep [xs]
  (interpose "," xs))

(defn- escape-char [^Character c]
  (let [cp (.hashCode c)]
    (case cp
      ; Handle printable escapes before ASCII
      34 "\\\""
      92 "\\\\"
      ; Handle non-printable escapes
      8 "\\b"
      12 "\\f"
      10 "\\n"
      13 "\\r"
      9 "\\t"
      (if (< 31 cp 127)
        c ; Print simple ASCII characters
        (format "\\u%04X" cp))))) ; Any other character is Unicode

(defn- escape-string [^CharSequence s]
  (let [sb (StringBuilder. (count s))]
    (doseq [c s]
      (.append sb (escape-char c)))
    (.toString sb)))

(defn- wrap-in-double-quotes [x]
  (str \" x \"))

(defmulti emit :op)

(defn emits [& xs]
  (doseq [x xs]
    (cond
     (nil? x) nil
     (map? x) (emit x)
     (seq? x) (apply emits x)
     (fn? x)  (x)
     :else (let [s (print-str x)]
             (when *cljs-gen-col*
               (swap! *cljs-gen-col* (fn [col] (+ col (count s)))))
             (print s))))
  nil)

(defn ^String emit-str [expr]
  (with-out-str (emit expr)))

(defn emitln [& xs]
  (apply emits xs)
  (println)
  (when *cljs-gen-line*
    (swap! *cljs-gen-line* inc))
  (when *cljs-gen-col*
    (reset! *cljs-gen-col* 0))
  nil)

(defn ^String emit-str [expr]
  (with-out-str (emit expr)))

(defn emit-provide [sym]
  (when-not (or (nil? *emitted-provides*) (contains? @*emitted-provides* sym))
    (swap! *emitted-provides* conj sym)
    (emitln "goog.provide('" (munge sym) "');")))

(defmulti emit-constant class)
(defmethod emit-constant nil [x] (emits "null"))
(defmethod emit-constant Long [x] (emits x))
(defmethod emit-constant Integer [x] (emits x)) ; reader puts Integers in metadata
(defmethod emit-constant Double [x] (emits x))
(defmethod emit-constant String [x]
  (emits (wrap-in-double-quotes (escape-string x))))
(defmethod emit-constant Boolean [x] (emits (if x "true" "false")))
(defmethod emit-constant Character [x]
  (emits (wrap-in-double-quotes (escape-char x))))

(defmethod emit-constant java.util.regex.Pattern [x]
  (let [[_ flags pattern] (re-find #"^(?:\(\?([idmsux]*)\))?(.*)" (str x))]
    (emits \/ (.replaceAll (re-matcher #"/" pattern) "\\\\/") \/ flags)))

(defmethod emit-constant clojure.lang.Keyword [x]
           (emits \" "\\uFDD0" \:
                  (if (namespace x)
                    (str (namespace x) "/") "")
                  (name x)
                  \"))

;; TODO: we could optimize, call type constructor & inline all the properties of x - David

(defmethod emit-constant clojure.lang.Symbol [x]
  (emits "cljs.core.symbol(")
  (emit-constant (namespace x))
  (emits ",")
  (emit-constant (name x))
  (emits ")"))

(defn- emit-meta-constant [x & body]
  (if (meta x)
    (do
      (emits "cljs.core.with_meta(" body ",")
      (emit-constant (meta x))
      (emits ")"))
    (emits body)))

(defmethod emit-constant clojure.lang.PersistentList$EmptyList [x]
  (emit-meta-constant x "cljs.core.List.EMPTY"))

(defmethod emit-constant clojure.lang.PersistentList [x]
  (emit-meta-constant x
    (concat ["cljs.core.list("]
            (comma-sep (map #(fn [] (emit-constant %)) x))
            [")"])))

(defmethod emit-constant clojure.lang.Cons [x]
  (emit-meta-constant x
    (concat ["cljs.core.list("]
            (comma-sep (map #(fn [] (emit-constant %)) x))
            [")"])))

(defmethod emit-constant clojure.lang.IPersistentVector [x]
  (emit-meta-constant x
    (concat ["cljs.core.vec(["]
            (comma-sep (map #(fn [] (emit-constant %)) x))
            ["])"])))

(defmethod emit-constant clojure.lang.IPersistentMap [x]
  (emit-meta-constant x
    (concat ["cljs.core.hash_map("]
            (comma-sep (map #(fn [] (emit-constant %))
                            (apply concat x)))
            [")"])))

(defmethod emit-constant clojure.lang.PersistentHashSet [x]
  (emit-meta-constant x
    (concat ["cljs.core.set(["]
            (comma-sep (map #(fn [] (emit-constant %)) x))
            ["])"])))

(defmacro emit-wrap [env & body]
  `(let [env# ~env]
     (when (= :return (:context env#)) (emits "return "))
     ~@body
     (when-not (= :expr (:context env#)) (emitln ";"))))

(defmethod emit :no-op [m])

(defmethod emit :var
  [{:keys [info env] :as arg}]
  (let [var-name (:name info)
        info (if (= (namespace var-name) "js")
               (name var-name)
               info)]
    (when *cljs-source-map*
      (when (and (:line env) (symbol? var-name))
        (let [{:keys [line column]} env]
          (swap! *cljs-source-map*
            (fn [m]
              (let [minfo {:gcol  @*cljs-gen-col*
                           :gline @*cljs-gen-line*
                           :name  var-name}]
                (update-in m [line]
                  (fnil (fn [m]
                          (update-in m [(or column 0)]
                            (fnil (fn [v] (conj v minfo)) [])))
                    (sorted-map)))))))))
    (when-not (= :statement (:context env))
      (emit-wrap env (emits (munge info))))))

(defmethod emit :meta
  [{:keys [expr meta env]}]
  (emit-wrap env
    (emits "cljs.core.with_meta(" expr "," meta ")")))

(def ^:private array-map-threshold 8)
(def ^:private obj-map-threshold 8)

(defmethod emit :map
  [{:keys [env keys vals]}]
  (let [simple-keys? (every? #(or (string? %) (keyword? %)) keys)]
    (emit-wrap env
      (cond
        (zero? (count keys))
        (emits "cljs.core.ObjMap.EMPTY")

        (and simple-keys? (<= (count keys) obj-map-threshold))
        (emits "cljs.core.ObjMap.fromObject(["
               (comma-sep keys)          ; keys
               "],{"
               (comma-sep (map (fn [k v]
                                 (with-out-str (emit k) (print ":") (emit v)))
                               keys vals)) ; js obj
               "})")

        (<= (count keys) array-map-threshold)
        (emits "cljs.core.PersistentArrayMap.fromArray(["
               (comma-sep (interleave keys vals))
               "], true)")

        :else
        (emits "cljs.core.PersistentHashMap.fromArrays(["
               (comma-sep keys)
               "],["
               (comma-sep vals)
               "])")))))

(defmethod emit :vector
  [{:keys [items env]}]
  (emit-wrap env
    (if (empty? items)
      (emits "cljs.core.PersistentVector.EMPTY")
      (emits "cljs.core.PersistentVector.fromArray(["
             (comma-sep items) "], true)"))))

(defmethod emit :set
  [{:keys [items env]}]
  (emit-wrap env
    (if (empty? items)
      (emits "cljs.core.PersistentHashSet.EMPTY")
      (emits "cljs.core.PersistentHashSet.fromArray(["
             (comma-sep (interleave items (repeat "null"))) "], true)"))))

(defmethod emit :constant
  [{:keys [form env]}]
  (when-not (= :statement (:context env))
    (emit-wrap env (emit-constant form))))

(defn get-tag [e]
  (or (-> e :tag)
      (-> e :info :tag)))

(defn infer-tag [e]
  (if-let [tag (get-tag e)]
    tag
    (case (:op e)
      :let (infer-tag (:expr e))
      :do  (infer-tag (:ret e))
      :if (let [then-tag (infer-tag (:then e))
                else-tag (infer-tag (:else e))]
            (when (= then-tag else-tag)
              then-tag))
      :constant (case (:form e)
                  true 'boolean
                  false 'boolean
                  nil)
      nil)))

(defn safe-test? [e]
  (let [tag (infer-tag e)]
    (or (#{'boolean 'seq} tag)
        (when (= (:op e) :constant)
          (let [form (:form e)]
            (not (or (and (string? form) (= form ""))
                     (and (number? form) (zero? form)))))))))

(defmethod emit :if
  [{:keys [test then else env unchecked]}]
  (let [context (:context env)
        checked (not (or unchecked (safe-test? test)))]
    (if (= :expr context)
      (emits "(" (when checked "cljs.core.truth_") "(" test ")?" then ":" else ")")
      (do
        (if checked
          (emitln "if(cljs.core.truth_(" test "))")
          (emitln "if(" test ")"))
        (emitln "{" then "} else")
        (emitln "{" else "}")))))

(defmethod emit :throw
  [{:keys [throw env]}]
  (if (= :expr (:context env))
    (emits "(function(){throw " throw "})()")
    (emitln "throw " throw ";")))

(defn emit-comment
  "Emit a nicely formatted comment string."
  [doc jsdoc]
  (let [docs (when doc [doc])
        docs (if jsdoc (concat docs jsdoc) docs)
        docs (remove nil? docs)]
    (letfn [(print-comment-lines [e] (doseq [next-line (string/split-lines e)]
                                       (emitln "* " (string/trim next-line))))]
      (when (seq docs)
        (emitln "/**")
        (doseq [e docs]
          (when e
            (print-comment-lines e)))
        (emitln "*/")))))

(defmethod emit :def
  [{:keys [name var init env doc export]}]
  (let [mname (munge name)]
    (emit-comment doc (:jsdoc init))
    (emits var)
    (if init
      (emits " = " init)
      (emits " = (typeof " mname " != 'undefined') ? " mname " : undefined"))
    (when-not (= :expr (:context env)) (emitln ";"))
    (when export
      (emitln "goog.exportSymbol('" (munge export) "', " mname ");"))))

(defn emit-apply-to
  [{:keys [name params env]}]
  (let [arglist (gensym "arglist__")
        delegate-name (str (munge name) "__delegate")
        params (map munge params)]
    (emitln "(function (" arglist "){")
    (doseq [[i param] (map-indexed vector (butlast params))]
      (emits "var " param " = cljs.core.first(")
      (dotimes [_ i] (emits "cljs.core.next("))
      (emits arglist ")")
      (dotimes [_ i] (emits ")"))
      (emitln ";"))
    (if (< 1 (count params))
      (do
        (emits "var " (last params) " = cljs.core.rest(")
        (dotimes [_ (- (count params) 2)] (emits "cljs.core.next("))
        (emits arglist)
        (dotimes [_ (- (count params) 2)] (emits ")"))
        (emitln ");")
        (emitln "return " delegate-name "(" (string/join ", " params) ");"))
      (do
        (emits "var " (last params) " = ")
        (emits "cljs.core.seq(" arglist ");")
        (emitln ";")
        (emitln "return " delegate-name "(" (string/join ", " params) ");")))
    (emits "})")))

(defn emit-fn-method
  [{:keys [type name variadic params expr env recurs max-fixed-arity]}]
  (emit-wrap env
             (emitln "(function " (munge name) "(" (comma-sep (map munge params)) "){")
             (when type
               (emitln "var self__ = this;"))
             (when recurs (emitln "while(true){"))
             (emits expr)
             (when recurs
               (emitln "break;")
               (emitln "}"))
             (emits "})")))

(defn emit-variadic-fn-method
  [{:keys [type name variadic params expr env recurs max-fixed-arity] :as f}]
  (emit-wrap env
             (let [name (or name (gensym))
                   mname (munge name)
                   params (map munge params)
                   delegate-name (str mname "__delegate")]
               (emitln "(function() { ")
               (emitln "var " delegate-name " = function (" (comma-sep params) "){")
               (when recurs (emitln "while(true){"))
               (emits expr)
               (when recurs
                 (emitln "break;")
                 (emitln "}"))
               (emitln "};")

               (emitln "var " mname " = function (" (comma-sep
                                                      (if variadic
                                                        (concat (butlast params) ['var_args])
                                                        params)) "){")
               (when type
                 (emitln "var self__ = this;"))
               (when variadic
                 (emitln "var " (last params) " = null;")
                 (emitln "if (arguments.length > " (dec (count params)) ") {")
                 (emitln "  " (last params) " = cljs.core.array_seq(Array.prototype.slice.call(arguments, " (dec (count params)) "),0);")
                 (emitln "} "))
               (emitln "return " delegate-name ".call(" (string/join ", " (cons "this" params)) ");")
               (emitln "};")

               (emitln mname ".cljs$lang$maxFixedArity = " max-fixed-arity ";")
               (emits mname ".cljs$lang$applyTo = ")
               (emit-apply-to (assoc f :name name))
               (emitln ";")
               (emitln mname ".cljs$core$IFn$_invoke$arity$variadic = " delegate-name ";")
               (emitln "return " mname ";")
               (emitln "})()"))))

(defmethod emit :fn
  [{:keys [name env methods max-fixed-arity variadic recur-frames loop-lets]}]
  ;;fn statements get erased, serve no purpose and can pollute scope if named
  (when-not (= :statement (:context env))
    (let [loop-locals (->> (concat (mapcat :params (filter #(and % @(:flag %)) recur-frames))
                                   (mapcat :params loop-lets))
                           (map munge)
                           seq)]
      (when loop-locals
        (when (= :return (:context env))
            (emits "return "))
        (emitln "((function (" (comma-sep (map munge loop-locals)) "){")
        (when-not (= :return (:context env))
            (emits "return ")))
      (if (= 1 (count methods))
        (if variadic
          (emit-variadic-fn-method (assoc (first methods) :name name))
          (emit-fn-method (assoc (first methods) :name name)))
        (let [has-name? (and name true)
              name (or name (gensym))
              mname (munge name)
              maxparams (map munge (apply max-key count (map :params methods)))
              mmap (into {}
                     (map (fn [method]
                            [(munge (symbol (str mname "__" (count (:params method)))))
                             method])
                          methods))
              ms (sort-by #(-> % second :params count) (seq mmap))]
          (when (= :return (:context env))
            (emits "return "))
          (emitln "(function() {")
          (emitln "var " mname " = null;")
          (doseq [[n meth] ms]
            (emits "var " n " = ")
            (if (:variadic meth)
              (emit-variadic-fn-method meth)
              (emit-fn-method meth))
            (emitln ";"))
            (emitln mname " = function(" (comma-sep (if variadic
                                                      (concat (butlast maxparams) ['var_args])
                                                      maxparams)) "){")
          (when variadic
            (emitln "var " (last maxparams) " = var_args;"))
          (emitln "switch(arguments.length){")
          (doseq [[n meth] ms]
            (if (:variadic meth)
              (do (emitln "default:")
                  (emitln "return " n ".cljs$core$IFn$_invoke$arity$variadic("
                          (comma-sep (butlast maxparams))
                          (when (> (count maxparams) 1) ", ")
                          "cljs.core.array_seq(arguments, " max-fixed-arity "));"))
              (let [pcnt (count (:params meth))]
                (emitln "case " pcnt ":")
                (emitln "return " n ".call(this" (if (zero? pcnt) nil
                                                     (list "," (comma-sep (take pcnt maxparams)))) ");"))))
          (emitln "}")
          (emitln "throw(new Error('Invalid arity: ' + arguments.length));")
          (emitln "};")
          (when variadic
            (emitln mname ".cljs$lang$maxFixedArity = " max-fixed-arity ";")
            (emitln mname ".cljs$lang$applyTo = " (some #(let [[n m] %] (when (:variadic m) n)) ms) ".cljs$lang$applyTo;"))
          (when has-name?
            (doseq [[n meth] ms]
              (let [c (count (:params meth))]
                (if (:variadic meth)
                  (emitln mname ".cljs$core$IFn$_invoke$arity$variadic = " n ".cljs$core$IFn$_invoke$arity$variadic;")
                  (emitln mname ".cljs$core$IFn$_invoke$arity$" c " = " n ";")))))
          (emitln "return " mname ";")
          (emitln "})()")))
      (when loop-locals
        (emitln ";})(" (comma-sep loop-locals) "))")))))

(defmethod emit :do
  [{:keys [statements ret env]}]
  (let [context (:context env)]
    (when (and statements (= :expr context)) (emits "(function (){"))
    (when statements
      (emits statements))
    (emit ret)
    (when (and statements (= :expr context)) (emits "})()"))))

(defmethod emit :try*
  [{:keys [env try catch name finally]}]
  (let [context (:context env)]
    (if (or name finally)
      (do
        (when (= :expr context)
          (emits "(function (){"))
        (emits "try{" try "}")
        (when name
          (emits "catch (" (munge name) "){" catch "}"))
        (when finally
          (assert (not= :constant (:op finally)) "finally block cannot contain constant")
          (emits "finally {" finally "}"))
        (when (= :expr context)
          (emits "})()")))
      (emits try))))

(defn emit-let
  [{:keys [bindings expr env]} is-loop]
  (let [context (:context env)]
    (when (= :expr context) (emits "(function (){"))
    (binding [*lexical-renames* (into *lexical-renames*
                                      (when (= :statement context)
                                        (map #(vector (System/identityHashCode %)
                                                      (gensym (str (:name %) "-")))
                                             bindings)))]
      (doseq [{:keys [init] :as binding} bindings]
        (emitln "var " (munge binding) " = " init ";"))
      (when is-loop (emitln "while(true){"))
      (emits expr)
      (when is-loop
        (emitln "break;")
        (emitln "}")))
    (when (= :expr context) (emits "})()"))))

(defmethod emit :let [ast]
  (emit-let ast false))

(defmethod emit :loop [ast]
  (emit-let ast true))

(defmethod emit :recur
  [{:keys [frame exprs env]}]
  (let [temps (vec (take (count exprs) (repeatedly gensym)))
        params (:params frame)]
    (emitln "{")
    (dotimes [i (count exprs)]
      (emitln "var " (temps i) " = " (exprs i) ";"))
    (dotimes [i (count exprs)]
      (emitln (munge (params i)) " = " (temps i) ";"))
    (emitln "continue;")
    (emitln "}")))

(defmethod emit :letfn
  [{:keys [bindings expr env]}]
  (let [context (:context env)]
    (when (= :expr context) (emits "(function (){"))
    (doseq [{:keys [init] :as binding} bindings]
      (emitln "var " (munge binding) " = " init ";"))
    (emits expr)
    (when (= :expr context) (emits "})()"))))

(defn protocol-prefix [psym]
  (symbol (str (-> (str psym) (.replace \. \$) (.replace \/ \$)) "$")))

(defmethod emit :invoke
  [{:keys [f args env] :as expr}]
  (let [info (:info f)
        fn? (and ana/*cljs-static-fns*
                 (not (:dynamic info))
                 (:fn-var info))
        protocol (:protocol info)
        tag      (infer-tag (first (:args expr)))
        proto? (and protocol tag
                 (or (and ana/*cljs-static-fns* protocol (= tag 'not-native)) 
                     (and
                       (or ana/*cljs-static-fns*
                           (:protocol-inline env))
                       (or (= protocol tag)
                           (when-let [ps (:protocols (ana/resolve-existing-var (dissoc env :locals) tag))]
                             (ps protocol))))))
        opt-not? (and (= (:name info) 'cljs.core/not)
                      (= (infer-tag (first (:args expr))) 'boolean))
        ns (:ns info)
        js? (= ns 'js)
        goog? (when ns
                (or (= ns 'goog)
                    (when-let [ns-str (str ns)]
                      (= (get (string/split ns-str #"\.") 0 nil) "goog"))))
        keyword? (and (= (-> f :op) :constant)
                      (keyword? (-> f :form)))
        [f variadic-invoke]
        (if fn?
          (let [arity (count args)
                variadic? (:variadic info)
                mps (:method-params info)
                mfa (:max-fixed-arity info)]
            (cond
             ;; if only one method, no renaming needed
             (and (not variadic?)
                  (= (count mps) 1))
             [f nil]

             ;; direct dispatch to variadic case
             (and variadic? (> arity mfa))
             [(update-in f [:info :name]
                             (fn [name] (symbol (str (munge name) ".cljs$core$IFn$_invoke$arity$variadic"))))
              {:max-fixed-arity mfa}]

             ;; direct dispatch to specific arity case
             :else
             (let [arities (map count mps)]
               (if (some #{arity} arities)
                 [(update-in f [:info :name]
                             (fn [name] (symbol (str (munge name) ".cljs$core$IFn$_invoke$arity$" arity)))) nil]
                 [f nil]))))
          [f nil])]
    (emit-wrap env
      (cond
       opt-not?
       (emits "!(" (first args) ")")

       proto?
       (let [pimpl (str (munge (protocol-prefix protocol))
                        (munge (name (:name info))) "$arity$" (count args))]
         (emits (first args) "." pimpl "(" (comma-sep args) ")"))

       keyword?
       (emits "(new cljs.core.Keyword(" f ")).call(" (comma-sep (cons "null" args)) ")")
       
       variadic-invoke
       (let [mfa (:max-fixed-arity variadic-invoke)]
        (emits f "(" (comma-sep (take mfa args))
               (when-not (zero? mfa) ",")
               "cljs.core.array_seq([" (comma-sep (drop mfa args)) "], 0))"))
       
       (or fn? js? goog?)
       (emits f "(" (comma-sep args)  ")")
       
       :else
       (if (and ana/*cljs-static-fns* (= (:op f) :var))
         (let [fprop (str ".cljs$core$IFn$_invoke$arity$" (count args))]
           (emits "(" f fprop " ? " f fprop "(" (comma-sep args) ") : " f ".call(" (comma-sep (cons "null" args)) "))"))
         (emits f ".call(" (comma-sep (cons "null" args)) ")"))))))

(defmethod emit :new
  [{:keys [ctor args env]}]
  (emit-wrap env
             (emits "(new " ctor "("
                    (comma-sep args)
                    "))")))

(defmethod emit :set!
  [{:keys [target val env]}]
  (emit-wrap env (emits target " = " val)))

(defmethod emit :ns
  [{:keys [name requires uses requires-macros env]}]
  (swap! ns-first-segments conj (first (string/split (str name) #"\.")))
  (emitln "goog.provide('" (munge name) "');")
  (when-not (= name 'cljs.core)
    (emitln "goog.require('cljs.core');"))
  (doseq [lib (into (vals requires) (distinct (vals uses)))]
    (emitln "goog.require('" (munge lib) "');")))

(defmethod emit :deftype*
  [{:keys [t fields pmasks]}]
  (let [fields (map munge fields)]
    (emit-provide t)
    (emitln "")
    (emitln "/**")
    (emitln "* @constructor")
    (emitln "*/")
    (emitln (munge t) " = (function (" (comma-sep fields) "){")
    (doseq [fld fields]
      (emitln "this." fld " = " fld ";"))
    (doseq [[pno pmask] pmasks]
      (emitln "this.cljs$lang$protocol_mask$partition" pno "$ = " pmask ";"))
    (emitln "})")))

(defmethod emit :defrecord*
  [{:keys [t fields pmasks]}]
  (let [fields (concat (map munge fields) '[__meta __extmap])]
    (emit-provide t)
    (emitln "")
    (emitln "/**")
    (emitln "* @constructor")
    (doseq [fld fields]
      (emitln "* @param {*} " fld))
    (emitln "* @param {*=} __meta ")
    (emitln "* @param {*=} __extmap")
    (emitln "*/")
    (emitln (munge t) " = (function (" (comma-sep fields) "){")
    (doseq [fld fields]
      (emitln "this." fld " = " fld ";"))
    (doseq [[pno pmask] pmasks]
      (emitln "this.cljs$lang$protocol_mask$partition" pno "$ = " pmask ";"))
    (emitln "if(arguments.length>" (- (count fields) 2) "){")
    (emitln "this.__meta = __meta;")
    (emitln "this.__extmap = __extmap;")
    (emitln "} else {")
    (emits "this.__meta=")
    (emit-constant nil)
    (emitln ";")
    (emits "this.__extmap=")
    (emit-constant nil)
    (emitln ";")
    (emitln "}")
    (emitln "})")))

(defmethod emit :dot
  [{:keys [target field method args env]}]
  (emit-wrap env
             (if field
               (emits target "." (munge field #{}))
               (emits target "." (munge method #{}) "("
                      (comma-sep args)
                      ")"))))

(defmethod emit :js
  [{:keys [env code segs args]}]
  (emit-wrap env
             (if code
               (emits code)
               (emits (interleave (concat segs (repeat nil))
                                  (concat args [nil]))))))

(defn forms-seq
  "Seq of forms in a Clojure or ClojureScript file."
  ([f]
     (forms-seq f (clojure.lang.LineNumberingPushbackReader. (io/reader f))))
  ([f ^java.io.PushbackReader rdr]
     (if-let [form (binding [*ns* ana/*reader-ns*] (read rdr nil nil))]
       (lazy-seq (cons form (forms-seq f rdr)))
       (.close rdr))))

(defn rename-to-js
  "Change the file extension from .cljs to .js. Takes a File or a
  String. Always returns a String."
  [file-str]
  (clojure.string/replace file-str #"\.cljs$" ".js"))

(defn mkdirs
  "Create all parent directories for the passed file."
  [^java.io.File f]
  (.mkdirs (.getParentFile (.getCanonicalFile f))))

(defmacro with-core-cljs
  "Ensure that core.cljs has been loaded."
  [& body]
  `(do (when-not (:defs (get @ana/namespaces 'cljs.core))
         (ana/analyze-file "cljs/core.cljs"))
       ~@body))

(defn compile-file*
  ([src dest] (compile-file* src dest nil))
  ([src dest opts]
     (with-core-cljs
       (with-open [out ^java.io.Writer (io/make-writer dest {})]
         (binding [*out* out
                   ana/*cljs-ns* 'cljs.user
                   ana/*cljs-file* (.getPath ^java.io.File src)
                   *data-readers* tags/*cljs-data-readers*
                   *emitted-provides* (atom #{})
                   *cljs-source-map* (when (:source-map opts) (atom (sorted-map)))
                   *cljs-gen-line* (atom 0)
                   *cljs-gen-col* (atom 0)]
           (loop [forms (forms-seq src)
                  ns-name nil
                  deps nil]
             (if (seq forms)
               (let [env (ana/empty-env)
                     ast (ana/analyze env (first forms))]
                 (do (emit ast)
                     (if (= (:op ast) :ns)
                       (recur (rest forms) (:name ast) (merge (:uses ast) (:requires ast)))
                       (recur (rest forms) ns-name deps))))
               (merge
                 {:ns (or ns-name 'cljs.user)
                  :provides [ns-name]
                  :requires (if (= ns-name 'cljs.core) (set (vals deps)) (conj (set (vals deps)) 'cljs.core))
                  :file dest
                  :source-file src
                  :lines @*cljs-gen-line*}
                 (when (:source-map opts)
                   {:source-map @*cljs-source-map*})))))))))

(defn requires-compilation?
  "Return true if the src file requires compilation."
  [^java.io.File src ^java.io.File dest]
  (or (not (.exists dest))
      (> (.lastModified src) (.lastModified dest))))

(defn parse-ns [src dest opts]
  (with-core-cljs
    (binding [ana/*cljs-ns* 'cljs.user]
      (loop [forms (forms-seq src)]
        (if (seq forms)
          (let [env (ana/empty-env)
                ast (ana/analyze env (first forms))]
            (if (= (:op ast) :ns)
              (let [ns-name (:name ast)
                    deps    (merge (:uses ast) (:requires ast))]
                {:ns (or ns-name 'cljs.user)
                 :provides [ns-name]
                 :requires (if (= ns-name 'cljs.core)
                             (set (vals deps))
                             (conj (set (vals deps)) 'cljs.core))
                 :file dest
                 :source-file src
                 :lines (-> dest io/reader line-seq count)})
              (recur (rest forms)))))))))

(defn compile-file
  "Compiles src to a file of the same name, but with a .js extension,
   in the src file's directory.

   With dest argument, write file to provided location. If the dest
   argument is a file outside the source tree, missing parent
   directories will be created. The src file will only be compiled if
   the dest file has an older modification time.

   Both src and dest may be either a String or a File.

   Returns a map containing {:ns .. :provides .. :requires .. :file ..}.
   If the file was not compiled returns only {:file ...}"
  ([src]
     (let [dest (rename-to-js src)]
       (compile-file src dest nil)))
  ([src dest]
     (compile-file src dest nil))
  ([src dest opts]
     (let [src-file (io/file src)
           dest-file (io/file dest)]
       (if (.exists src-file)
<<<<<<< HEAD
         (if (or (requires-compilation? src-file dest-file) (:source-map opts))
           (do (mkdirs dest-file)
               (compile-file* src-file dest-file opts))
           (parse-ns src-file dest-file opts))
=======
         (try
           (if (requires-compilation? src-file dest-file)
             (do (mkdirs dest-file)
                 (compile-file* src-file dest-file))
             (parse-ns src-file dest-file))
           (catch Exception e
             (throw (ex-info (str "failed compiling file:" src) {:file src} e))))
>>>>>>> ab6325dc
         (throw (java.io.FileNotFoundException. (str "The file " src " does not exist.")))))))

(comment
  ;; flex compile-file
  (do
    (compile-file "/tmp/hello.cljs" "/tmp/something.js")
    (slurp "/tmp/hello.js")

    (compile-file "/tmp/somescript.cljs")
    (slurp "/tmp/somescript.js")))

(defn path-seq
  [file-str]
  (->> java.io.File/separator
       java.util.regex.Pattern/quote
       re-pattern
       (string/split file-str)))

(defn to-path
  ([parts]
     (to-path parts java.io.File/separator))
  ([parts sep]
     (apply str (interpose sep parts))))

(defn to-target-file
  "Given the source root directory, the output target directory and
  file under the source root, produce the target file."
  [^java.io.File dir ^String target ^java.io.File file]
  (let [dir-path (path-seq (.getAbsolutePath dir))
        file-path (path-seq (.getAbsolutePath file))
        relative-path (drop (count dir-path) file-path)
        parents (butlast relative-path)
        parent-file (java.io.File. ^String (to-path (cons target parents)))]
    (java.io.File. parent-file ^String (rename-to-js (last relative-path)))))

(defn cljs-files-in
  "Return a sequence of all .cljs files in the given directory."
  [dir]
  (filter #(let [name (.getName ^java.io.File %)]
             (and (.endsWith name ".cljs")
                  (not= \. (first name))
                  (not (contains? cljs-reserved-file-names name))))
          (file-seq dir)))

(defn compile-root
  "Looks recursively in src-dir for .cljs files and compiles them to
   .js files. If target-dir is provided, output will go into this
   directory mirroring the source directory structure. Returns a list
   of maps containing information about each file which was compiled
   in dependency order."
  ([src-dir]
     (compile-root src-dir "out"))
  ([src-dir target-dir]
     (compile-root src-dir target-dir nil))
  ([src-dir target-dir opts]
     (let [src-dir-file (io/file src-dir)]
       (loop [cljs-files (cljs-files-in src-dir-file)
              output-files []]
         (if (seq cljs-files)
           (let [cljs-file (first cljs-files)
                 output-file ^java.io.File (to-target-file src-dir-file target-dir cljs-file)
                 ns-info (compile-file cljs-file output-file opts)]
             (recur (rest cljs-files) (conj output-files (assoc ns-info :file-name (.getPath output-file)))))
           output-files)))))

(comment
  ;; compile-root
  ;; If you have a standard project layout with all file in src
  (compile-root "src")
  ;; will produce a mirrored directory structure under "out" but all
  ;; files will be compiled to js.
  )

(comment

;;the new way - use the REPL!!
(require '[cljs.compiler :as comp])
(def repl-env (comp/repl-env))
(comp/repl repl-env)
;having problems?, try verbose mode
(comp/repl repl-env :verbose true)
;don't forget to check for uses of undeclared vars
(comp/repl repl-env :warn-on-undeclared true)

(test-stuff)
(+ 1 2 3)
([ 1 2 3 4] 2)
({:a 1 :b 2} :a)
({1 1 2 2} 1)
(#{1 2 3} 2)
(:b {:a 1 :b 2})
('b '{:a 1 b 2})

(extend-type number ISeq (-seq [x] x))
(seq 42)
;(aset cljs.core.ISeq "number" true)
;(aget cljs.core.ISeq "number")
(satisfies? ISeq 42)
(extend-type nil ISeq (-seq [x] x))
(satisfies? ISeq nil)
(seq nil)

(extend-type default ISeq (-seq [x] x))
(satisfies? ISeq true)
(seq true)

(test-stuff)

(array-seq [])
(defn f [& etc] etc)
(f)

(in-ns 'cljs.core)
;;hack on core


(deftype Foo [a] IMeta (-meta [_] (fn [] a)))
((-meta (Foo. 42)))

;;OLD way, don't you want to use the REPL?
(in-ns 'cljs.compiler)
(import '[javax.script ScriptEngineManager])
(def jse (-> (ScriptEngineManager.) (.getEngineByName "JavaScript")))
(.eval jse cljs.compiler/bootjs)
(def envx {:ns (@namespaces 'cljs.user) :context :expr :locals '{ethel {:name ethel__123 :init nil}}})
(analyze envx nil)
(analyze envx 42)
(analyze envx "foo")
(analyze envx 'fred)
(analyze envx 'fred.x)
(analyze envx 'ethel)
(analyze envx 'ethel.x)
(analyze envx 'my.ns/fred)
(analyze envx 'your.ns.fred)
(analyze envx '(if test then else))
(analyze envx '(if test then))
(analyze envx '(and fred ethel))
(analyze (assoc envx :context :statement) '(def test "fortytwo" 42))
(analyze (assoc envx :context :expr) '(fn* ^{::fields [a b c]} [x y] a y x))
(analyze (assoc envx :context :statement) '(let* [a 1 b 2] a))
(analyze (assoc envx :context :statement) '(defprotocol P (bar [a]) (baz [b c])))
(analyze (assoc envx :context :statement) '(. x y))
(analyze envx '(fn foo [x] (let [x 42] (js* "~{x}['foobar']"))))

(analyze envx '(ns fred (:require [your.ns :as yn]) (:require-macros [clojure.core :as core])))
(defmacro js [form]
  `(emit (ana/analyze {:ns (@ana/namespaces 'cljs.user) :context :statement :locals {}} '~form)))

(defn jscapture [form]
  "just grabs the js, doesn't print it"
  (with-out-str
    (emit (analyze {:ns (@namespaces 'cljs.user) :context :expr :locals {}} form))))

(defn jseval [form]
  (let [js (jscapture form)]
    ;;(prn js)
    (.eval jse (str "print(" js ")"))))

;; from closure.clj
(optimize (jscapture '(defn foo [x y] (if true 46 (recur 1 x)))))

(js (if a b c))
(js (def x 42))
(js (defn foo [a b] a))
(js (do 1 2 3))
(js (let [a 1 b 2 a b] a))

(js (ns fred (:require [your.ns :as yn]) (:require-macros [cljs.core :as core])))

(js (def foo? (fn* ^{::fields [a? b c]} [x y] (if true a? (recur 1 x)))))
(js (def foo (fn* ^{::fields [a b c]} [x y] (if true a (recur 1 x)))))
(js (defn foo [x y] (if true x y)))
(jseval '(defn foo [x y] (if true x y)))
(js (defn foo [x y] (if true 46 (recur 1 x))))
(jseval '(defn foo [x y] (if true 46 (recur 1 x))))
(jseval '(foo 1 2))
(js (and fred ethel))
(jseval '(ns fred (:require [your.ns :as yn]) (:require-macros [cljs.core :as core])))
(js (def x 42))
(jseval '(def x 42))
(jseval 'x)
(jseval '(if 42 1 2))
(jseval '(or 1 2))
(jseval '(fn* [x y] (if true 46 (recur 1 x))))
(.eval jse "print(test)")
(.eval jse "print(cljs.user.Foo)")
(.eval jse  "print(cljs.user.Foo = function (){\n}\n)")
(js (def fred 42))
(js (deftype* Foo [a b-foo c]))
(jseval '(deftype* Foo [a b-foo c]))
(jseval '(. (new Foo 1 2 3) b-foo))
(js (. (new Foo 1 2 3) b))
(.eval jse "print(new cljs.user.Foo(1, 42, 3).b)")
(.eval jse "(function (x, ys){return Array.prototype.slice.call(arguments, 1);})(1,2)[0]")

(macroexpand-1 '(cljs.core/deftype Foo [a b c] Fred (fred [x] a) (fred [x y] b) (ethel [x] c) Ethel (foo [] d)))
(-> (macroexpand-1 '(cljs.core/deftype Foo [a b c] Fred (fred [x] a) (fred [x y] b) (ethel [x] c) Ethel (foo [] d)))
    last last last first meta)

(macroexpand-1 '(cljs.core/extend-type Foo Fred (fred ([x] a) ([x y] b)) (ethel ([x] c)) Ethel (foo ([] d))))
(js (new foo.Bar 65))
(js (defprotocol P (bar [a]) (baz [b c])))
(js (. x y))
(js (. "fred" (y)))
(js (. x y 42 43))
(js (.. a b c d))
(js (. x (y 42 43)))
(js (fn [x] x))
(js (fn ([t] t) ([x y] y) ([ a b & zs] b)))

(js (. (fn foo ([t] t) ([x y] y) ([a b & zs] b)) call nil 1 2))
(js (fn foo
      ([t] t)
      ([x y] y)
      ([ a b & zs] b)))

(js ((fn foo
       ([t] (foo t nil))
       ([x y] y)
       ([ a b & zs] b)) 1 2 3))


(jseval '((fn foo ([t] t) ([x y] y) ([ a b & zs] zs)) 12 13 14 15))

(js (defn foo [this] this))

(js (defn foo [a b c & ys] ys))
(js ((fn [x & ys] ys) 1 2 3 4))
(jseval '((fn [x & ys] ys) 1 2 3 4))
(js (cljs.core/deftype Foo [a b c] Fred (fred [x] a) (fred [x y] a)  (ethel [x] c) Ethel (foo [] d)))
(jseval '(cljs.core/deftype Foo [a b c] Fred (fred [x] a) (fred [x y] a)  (ethel [x] c) Ethel (foo [] d)))

(js (do
           (defprotocol Proto (foo [this]))
           (deftype Type [a] Proto (foo [this] a))
           (foo (new Type 42))))

(jseval '(do
           (defprotocol P-roto (foo? [this]))
           (deftype T-ype [a] P-roto (foo? [this] a))
           (foo? (new T-ype 42))))

(js (def x (fn foo [x] (let [x 42] (js* "~{x}['foobar']")))))
(js (let [a 1 b 2 a b] a))

(doseq [e '[nil true false 42 "fred" fred ethel my.ns/fred your.ns.fred
            (if test then "fooelse")
            (def x 45)
            (do x y y)
            (fn* [x y] x y x)
            (fn* [x y] (if true 46 (recur 1 x)))
            (let* [a 1 b 2 a a] a b)
            (do "do1")
            (loop* [x 1 y 2] (if true 42 (do (recur 43 44))))
            (my.foo 1 2 3)
            (let* [a 1 b 2 c 3] (set! y.s.d b) (new fred.Ethel a b c))
            (let [x (do 1 2 3)] x)
            ]]
  (->> e (analyze envx) emit)
  (newline)))<|MERGE_RESOLUTION|>--- conflicted
+++ resolved
@@ -859,29 +859,22 @@
    Returns a map containing {:ns .. :provides .. :requires .. :file ..}.
    If the file was not compiled returns only {:file ...}"
   ([src]
-     (let [dest (rename-to-js src)]
-       (compile-file src dest nil)))
+    (let [dest (rename-to-js src)]
+      (compile-file src dest nil)))
   ([src dest]
-     (compile-file src dest nil))
+    (compile-file src dest nil))
   ([src dest opts]
-     (let [src-file (io/file src)
+    (let [src-file (io/file src)
            dest-file (io/file dest)]
-       (if (.exists src-file)
-<<<<<<< HEAD
-         (if (or (requires-compilation? src-file dest-file) (:source-map opts))
-           (do (mkdirs dest-file)
-               (compile-file* src-file dest-file opts))
-           (parse-ns src-file dest-file opts))
-=======
-         (try
-           (if (requires-compilation? src-file dest-file)
-             (do (mkdirs dest-file)
-                 (compile-file* src-file dest-file))
-             (parse-ns src-file dest-file))
-           (catch Exception e
-             (throw (ex-info (str "failed compiling file:" src) {:file src} e))))
->>>>>>> ab6325dc
-         (throw (java.io.FileNotFoundException. (str "The file " src " does not exist.")))))))
+      (if (.exists src-file)
+        (try
+          (if (or (requires-compilation? src-file dest-file) (:source-map opts))
+            (do (mkdirs dest-file)
+              (compile-file* src-file dest-file opts))
+            (parse-ns src-file dest-file opts))
+          (catch Exception e
+            (throw (ex-info (str "failed compiling file:" src) {:file src} e))))
+        (throw (java.io.FileNotFoundException. (str "The file " src " does not exist.")))))))
 
 (comment
   ;; flex compile-file
